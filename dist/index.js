"use strict";

// src/utils.ts
function formatHeader(template, opts) {
  const { date, title, notebook, locale } = opts;
  return template.replace(
    /\{\{\s*date(?::([^}]+))?\s*\}\}/g,
    (_m, fmt) => fmt ? fmtDate(date, fmt) : date.toLocaleDateString(locale, { year: "numeric", month: "2-digit", day: "2-digit" })
  ).replace(/\{\{\s*title\s*\}\}/g, escapeMd(title)).replace(/\{\{\s*notebook\s*\}\}/g, escapeMd(notebook));
}
function pad(n) {
  return n < 10 ? `0${n}` : `${n}`;
}
function fmtDate(d, fmt) {
  const map = {
    YYYY: `${d.getFullYear()}`,
    MM: pad(d.getMonth() + 1),
    DD: pad(d.getDate()),
    hh: pad(d.getHours()),
    mm: pad(d.getMinutes()),
    ss: pad(d.getSeconds())
  };
  return fmt.replace(/YYYY|MM|DD|hh|mm|ss/g, (k) => map[k]);
}
function escapeMd(s) {
  return s.replace(/[\\`*_{}\[\]()#+\-.!|>]/g, "\\$&");
}
function toggleTaskIfSingleLine(block, enabled) {
  if (!enabled) return block;
  const lines = block.split(/\r?\n/);
  if (lines.length !== 1) return block;
  const m = lines[0].match(/^\s*-\s\[( |x|X)\]\s(.*)$/);
  if (!m) return block;
  const checked = m[1].toLowerCase() === "x";
  if (checked) return block;
  return lines[0].replace(/^\s*-\s\[\s\]/, "- [x]");
}

// src/index.ts
function resolveJoplinApi() {
  if (typeof require === "function") {
    try {
      const mod = require("api");
      if (mod?.default) return mod.default;
      if (mod) return mod;
    } catch (err) {
      console.info(
        '[MSC debug] require("api") unavailable:',
        err instanceof Error ? err.message : err
      );
    }
  }
  const legacy = globalThis?.joplin;
  if (legacy) return legacy;
  throw new Error("Joplin API unavailable");
}
var joplin = resolveJoplinApi();
<<<<<<< HEAD
var ContentScriptType = { CodeMirrorPlugin: 1 };
var MenuItemLocation = { Tools: 1 };
=======
var ContentScriptType = { CodeMirrorPlugin: 1, HtmlPlugin: 3 };
var MenuItemLocation = {
  Tools: "tools",
  NoteListContextMenu: "noteListContextMenu"
};
var SettingItemType = { Int: 1, String: 2, Bool: 3, Array: 4, Object: 5, Button: 6 };
var BRIDGE_NAME = "msc-editor-bridge";
var HTML_BRIDGE_NAME = `${BRIDGE_NAME}-html`;
var pendingBridgeRequests = /* @__PURE__ */ new Map();
var bridgeListenerRegistered = false;
var bridgeWindowUnsub = null;
>>>>>>> 41f6be25
function getWindowApi() {
  try {
    return joplin.window ?? null;
  } catch {
    return null;
  }
}
async function tryInvokeWindow(name, ...args) {
  const win = getWindowApi();
  if (!win) return { ok: false };
  let method;
  try {
    method = win[name];
  } catch (err) {
    console.info(`[MSC debug] window.${name} unavailable:`, err?.message || err);
    return { ok: false };
  }
  if (typeof method !== "function") {
    if (method !== void 0) {
      console.info(`[MSC debug] window.${name} not callable (type: ${typeof method})`);
    }
    return { ok: false };
  }
  try {
    const result = await Reflect.apply(method, win, args);
    return { ok: true, result };
  } catch (err) {
    console.info(`[MSC debug] window.${name} call failed:`, err?.message || err);
    return { ok: false };
  }
}
<<<<<<< HEAD
=======
async function removeMenuItem(id) {
  const remover = joplin.views.menuItems?.remove;
  if (typeof remover !== "function") return;
  try {
    await remover.call(joplin.views.menuItems, id);
  } catch {
  }
}
>>>>>>> 41f6be25
var SETTINGS = {
  section: "msc",
  targetMode: "msc.targetMode",
  // 'global' | 'perNotebook'
  targetNoteId: "msc.targetNoteId",
  // for global mode
  targetNoteLabel: "msc.targetNoteLabel",
  globalNotebookPath: "msc.globalNotebookPath",
  headerEnabled: "msc.headerEnabled",
  headerTemplate: "msc.headerTemplate",
  // "### {{date:YYYY-MM-DD}} — from \"{{title}}\""
  fallback: "msc.fallback",
  // 'line' | 'taskBlock' | 'none'
  autoToggleTask: "msc.autoToggleTask",
  completedNoteName: "msc.completedNoteName",
  dateLocale: "msc.dateLocale",
  commandShortcut: "msc.commandShortcut",
  perNotebookOverrides: "msc.perNotebookOverrides"
};
async function registerSettings() {
  await joplin.settings.registerSection(SETTINGS.section, {
    label: "Move Selection to Completed",
    iconName: "fas fa-check"
  });
  await joplin.settings.registerSettings({
    [SETTINGS.targetMode]: {
      value: "global",
      type: SettingItemType.String,
      public: true,
      label: "Destination mode",
      description: "Choose whether moved text always goes to one note or to a per-notebook \u201CCompleted\u201D note.",
      section: SETTINGS.section,
      options: {
        global: "Single destination note (set below)",
        perNotebook: "Per notebook \u201CCompleted\u201D note"
      }
    },
    [SETTINGS.targetNoteLabel]: {
      value: "",
      type: SettingItemType.String,
      public: true,
      label: "Single destination note",
      description: "Filled by \u201CSet Single Destination to Current Note\u201D. Leave blank to let the plugin create one when needed.",
      section: SETTINGS.section
    },
    [SETTINGS.targetNoteId]: {
      value: "",
      type: SettingItemType.String,
      public: false,
      label: "Global destination note id"
    },
    [SETTINGS.perNotebookOverrides]: {
      value: {},
      type: SettingItemType.Object,
      public: false,
      label: "Notebook overrides"
    },
    [SETTINGS.globalNotebookPath]: {
      value: "",
      type: SettingItemType.String,
      public: true,
      label: "When creating a global note, place it in notebook",
      description: "Optional notebook path (e.g. \u201CProjects/Archive\u201D). Leave blank to create the note at the top level.",
      section: SETTINGS.section
    },
    [SETTINGS.completedNoteName]: {
      value: "Completed Items",
      type: SettingItemType.String,
      public: true,
      label: "Per-notebook note title",
      description: "Used in per-notebook mode. A note with this title is created inside each notebook when needed.",
      section: SETTINGS.section
    },
    [SETTINGS.headerEnabled]: {
      value: true,
      type: SettingItemType.Bool,
      public: true,
      label: "Prepend header",
      description: "Adds a header before the moved text using the template below.",
      section: SETTINGS.section
    },
    [SETTINGS.headerTemplate]: {
      value: '### {{date:YYYY-MM-DD}} \u2014 from "{{title}}"',
      type: SettingItemType.String,
      public: true,
      label: "Header template",
      description: "Supports {{date}} or {{date:YYYY-MM-DD}}, {{title}}, {{notebook}}. Leave blank to skip headers.",
      section: SETTINGS.section
    },
    [SETTINGS.fallback]: {
      value: "taskBlock",
      type: SettingItemType.String,
      public: true,
      label: "When nothing is selected",
      description: "Choose what to move if no text is selected.",
      section: SETTINGS.section,
      options: {
        line: "Current line",
        taskBlock: "Markdown task block",
        none: "Do nothing"
      }
    },
    [SETTINGS.autoToggleTask]: {
      value: true,
      type: SettingItemType.Bool,
      public: true,
      label: "Auto-complete single task lines",
      description: "When a lone \u201C- [ ]\u201D line is moved, mark it as \u201C- [x]\u201D.",
      section: SETTINGS.section
    },
    [SETTINGS.dateLocale]: {
      value: "en-US",
      type: SettingItemType.String,
      public: true,
      label: "Locale for {{date}}",
      description: "Locale passed to toLocaleDateString when {{date}} is used without a custom format (e.g. en-US, en-GB).",
      section: SETTINGS.section
    },
    [SETTINGS.commandShortcut]: {
      value: "Ctrl+Shift+M",
      type: SettingItemType.String,
      public: true,
      label: "Tools menu shortcut",
      description: "Accelerator shown next to the Tools menu command (e.g. Ctrl+Alt+M). For OS-wide shortcuts, also assign one under Options \u2192 Keyboard Shortcuts.",
      section: SETTINGS.section
    }
  });
}
async function listAllFolders() {
  const folders = [];
  let page = 1;
  while (true) {
    const res = await joplin.data.get(["folders"], { fields: ["id", "title", "parent_id"], page });
    folders.push(...res.items || []);
    if (!res.has_more) break;
    page += 1;
  }
  return folders;
}
async function resolveFolderPath(path) {
  const parts = path.split("/").map((p) => p.trim()).filter((p) => p.length > 0);
  if (parts.length === 0) return null;
  const folders = await listAllFolders();
  let parentId = "";
  for (const part of parts) {
    const match = folders.find((f) => f.title === part && (f.parent_id || "") === parentId);
    if (!match) return null;
    parentId = match.id;
  }
  return parentId;
}
async function getNotebookOverrides() {
  const raw = await joplin.settings.value(SETTINGS.perNotebookOverrides);
  if (!raw || typeof raw !== "object") return {};
  return { ...raw };
}
async function setNotebookOverride(folderId, noteId) {
  const overrides = await getNotebookOverrides();
  if (noteId) overrides[folderId] = noteId;
  else delete overrides[folderId];
  await joplin.settings.setValue(SETTINGS.perNotebookOverrides, overrides);
}
function handleBridgeMessage(raw) {
  const msg = raw && raw.__MSC_RES__ ? raw.__MSC_RES__ : raw;
  const id = msg?.requestId;
  if (!id) {
    if (msg?.event === "MSC_DEBUG") {
      const details = JSON.stringify(msg.data ?? msg, null, 2);
      console.info("[MSC debug]", details);
    }
    return;
  }
  const pending = pendingBridgeRequests.get(id);
  if (!pending) return;
  pendingBridgeRequests.delete(id);
  clearTimeout(pending.timeout);
  if (msg.ok) pending.resolve(msg.data);
  else pending.reject(new Error(msg.error || "Bridge error"));
}
async function ensureBridgeListener() {
  if (bridgeListenerRegistered) return;
  const cs = joplin.contentScripts;
  if (typeof cs?.onMessage === "function") {
    try {
      await cs.onMessage(BRIDGE_NAME, (raw) => handleBridgeMessage(raw));
      await cs.onMessage(HTML_BRIDGE_NAME, (raw) => handleBridgeMessage(raw));
    } catch (err) {
      console.info("[MSC debug] contentScripts.onMessage unavailable:", err?.message || err);
    }
  }
  if (!bridgeWindowUnsub) {
    const res = await tryInvokeWindow("onMessage", (raw) => handleBridgeMessage(raw));
    if (res.ok && typeof res.result === "function") {
      bridgeWindowUnsub = res.result;
    }
  }
  bridgeListenerRegistered = true;
}
async function bridgeRequest(type, payload) {
  await ensureBridgeListener();
  const id = Math.random().toString(36).slice(2);
<<<<<<< HEAD
  return new Promise((resolve, reject) => {
    let unsub = null;
    let settled = false;
    const cleanup = () => {
      if (settled) return;
      settled = true;
      if (unsub) {
        try {
          unsub();
        } catch {
        }
      }
    };
    const timeout = setTimeout(() => {
      cleanup();
      reject(new Error("Editor bridge timeout"));
    }, 3e3);
    const handleMessage = (msg) => {
      if (!msg || !msg.requestId || msg.requestId !== id) return;
      clearTimeout(timeout);
      cleanup();
      if (msg.ok) resolve(msg.data);
      else reject(new Error(msg.error || "Bridge error"));
    };
    (async () => {
      const subRes = await tryInvokeWindow("onMessage", handleMessage);
      if (!subRes.ok) {
        clearTimeout(timeout);
        reject(
          new Error(
            "Unable to communicate with editor bridge. Click into the note editor and try again."
          )
        );
        return;
      }
      if (typeof subRes.result === "function") {
        unsub = () => {
          try {
            subRes.result();
          } catch {
          }
        };
      }
      const postRes = await tryInvokeWindow("postMessage", {
        __MSC_REQ__: { type, requestId: id, payload }
      });
      if (!postRes.ok) {
        clearTimeout(timeout);
        cleanup();
        reject(
          new Error(
            "Unable to communicate with editor bridge. Please update Joplin to 2.14+ so content script messaging is available."
          )
        );
      }
    })().catch((err) => {
      clearTimeout(timeout);
      cleanup();
      reject(err instanceof Error ? err : new Error(String(err)));
    });
=======
  return new Promise(async (resolve, reject) => {
    const timeout = setTimeout(() => {
      pendingBridgeRequests.delete(id);
      reject(new Error("Editor bridge timeout"));
    }, 3e3);
    pendingBridgeRequests.set(id, { resolve, reject, timeout });
    let sent = false;
    const cs = joplin.contentScripts;
    if (typeof cs?.postMessage === "function") {
      try {
        await cs.postMessage(BRIDGE_NAME, { type, requestId: id, payload });
        sent = true;
      } catch {
      }
      try {
        await cs.postMessage(HTML_BRIDGE_NAME, { type, requestId: id, payload });
        sent = true;
      } catch {
      }
    }
    if (!sent) {
      const res = await tryInvokeWindow("postMessage", { __MSC_REQ__: { type, requestId: id, payload } });
      if (res.ok) sent = true;
    }
    if (!sent) {
      clearTimeout(timeout);
      pendingBridgeRequests.delete(id);
      reject(
        new Error(
          "Unable to communicate with editor bridge. Please update Joplin to 2.14+ so content script messaging is available."
        )
      );
    }
>>>>>>> 41f6be25
  });
}
async function getSelectionContext() {
  const data = await bridgeRequest("GET_SELECTION_CONTEXT");
  return data;
}
async function getCurrentLineViaBridge() {
  return bridgeRequest("GET_CURRENT_LINE");
}
async function getTaskBlockViaBridge() {
  return bridgeRequest("GET_TASK_BLOCK");
}
async function cutRangesViaBridge(ranges) {
  const data = await bridgeRequest("CUT_RANGES", { ranges });
  return data.updatedDocText;
}
async function restoreCursorViaBridge(index) {
  await bridgeRequest("RESTORE_CURSOR", { index });
}
async function getSelectedNote() {
  const note = await joplin.workspace.selectedNote();
  if (!note?.id) return null;
  const full = await joplin.data.get(["notes", note.id], { fields: ["id", "title", "body", "parent_id", "updated_time"] });
  return full;
}
async function getNoteFromContext(context) {
  const noteIds = context?.noteIds || (context?.noteId ? [context.noteId] : []);
  const id = noteIds?.[0];
  if (id) {
    try {
      const note = await joplin.data.get(["notes", id], {
        fields: ["id", "title", "body", "parent_id", "updated_time"]
      });
      return note;
    } catch {
    }
  }
  return getSelectedNote();
}
async function findOrCreateTargetNote(source) {
  const mode = await joplin.settings.value(SETTINGS.targetMode);
  const completedTitle = await joplin.settings.value(SETTINGS.completedNoteName);
  if (mode === "global") {
    let id = await joplin.settings.value(SETTINGS.targetNoteId);
    if (id) {
      try {
        const n = await joplin.data.get(["notes", id], { fields: ["id", "title", "body", "parent_id"] });
        await storeGlobalTargetNote(n);
        return n;
      } catch {
        await storeGlobalTargetNote(null);
      }
    }
    const targetParentPath = (await joplin.settings.value(SETTINGS.globalNotebookPath))?.trim();
    let parentId = null;
    if (targetParentPath) {
      parentId = await resolveFolderPath(targetParentPath);
      if (!parentId) {
        await joplin.views.dialogs.showMessageBox(
          `Move Selection: could not find notebook path "${targetParentPath}". The global note will be created at the top level instead.`
        );
      }
    }
    const payload = { title: completedTitle };
    if (parentId) payload.parent_id = parentId;
    const created = await joplin.data.post(["notes"], null, payload);
    const full = await joplin.data.get(["notes", created.id], { fields: ["id", "title", "body", "parent_id"] });
    await storeGlobalTargetNote(full);
    return full;
  } else {
    const folderId = source.parent_id;
    const overrides = await getNotebookOverrides();
    const overrideId = overrides[folderId];
    if (overrideId) {
      try {
        const overrideNote = await joplin.data.get(["notes", overrideId], {
          fields: ["id", "title", "body", "parent_id"]
        });
        if (overrideNote.parent_id === folderId) return overrideNote;
      } catch {
      }
      await setNotebookOverride(folderId, null);
    }
    const res = await joplin.data.get(["search"], {
      query: `"${completedTitle}"`,
      type: "note",
      fields: ["id", "title", "parent_id"]
    });
    const items = res.items || [];
    const match = items.find((n) => n.parent_id === folderId && n.title === completedTitle);
    if (match) {
      const full2 = await joplin.data.get(["notes", match.id], { fields: ["id", "title", "body", "parent_id"] });
      return full2;
    }
    const created = await joplin.data.post(["notes"], null, { title: completedTitle, parent_id: folderId });
    const full = await joplin.data.get(["notes", created.id], { fields: ["id", "title", "body", "parent_id"] });
    return full;
  }
}
async function storeGlobalTargetNote(note) {
  if (!note) {
    await joplin.settings.setValue(SETTINGS.targetNoteId, "");
    await joplin.settings.setValue(SETTINGS.targetNoteLabel, "");
    return;
  }
  await joplin.settings.setValue(SETTINGS.targetNoteId, note.id);
  let label = note.title || "(untitled note)";
  try {
    if (note.parent_id) {
      const folder = await joplin.data.get(["folders", note.parent_id], { fields: ["id", "title"] });
      if (folder?.title) label = `${label} \u2014 ${folder.title}`;
    }
  } catch {
  }
  await joplin.settings.setValue(SETTINGS.targetNoteLabel, label);
}
async function getFolderTitle(folderId) {
  try {
    const folder = await joplin.data.get(["folders", folderId], { fields: ["id", "title"] });
    if (folder?.title) return folder.title;
  } catch {
  }
  return "(unknown notebook)";
}
async function syncGlobalTargetLabel() {
  const id = await joplin.settings.value(SETTINGS.targetNoteId);
  if (!id) {
    await joplin.settings.setValue(SETTINGS.targetNoteLabel, "");
    return;
  }
  try {
    const note = await joplin.data.get(["notes", id], { fields: ["id", "title", "parent_id"] });
    await storeGlobalTargetNote(note);
  } catch {
    await storeGlobalTargetNote(null);
  }
}
async function safePutNoteBody(noteId, newBody, prevUpdated) {
  const before = await joplin.data.get(["notes", noteId], { fields: ["id", "updated_time"] });
  if (prevUpdated && before.updated_time && before.updated_time !== prevUpdated) {
  }
  await joplin.data.put(["notes", noteId], null, { body: newBody });
}
async function prependToNote(target, block, header) {
  const current = await joplin.data.get(["notes", target.id], { fields: ["id", "body"] });
  const newBody = `${header ? header + "\n" : ""}${block}

${current.body || ""}`;
  await safePutNoteBody(target.id, newBody, target.updated_time);
}
joplin.plugins.register({
  onStart: async () => {
    await registerSettings();
    await syncGlobalTargetLabel();
    const accelerator = (await joplin.settings.value(SETTINGS.commandShortcut))?.trim();
    await joplin.contentScripts.register(
      ContentScriptType.CodeMirrorPlugin,
      BRIDGE_NAME,
      "./cm-bridge.js"
    );
    await joplin.contentScripts.register(
      ContentScriptType.HtmlPlugin,
      HTML_BRIDGE_NAME,
      "./cm-bridge.js"
    );
    await joplin.commands.register({
      name: "moveSelectionToCompleted",
      label: "Move Selection to Completed",
      iconName: "fas fa-arrow-up",
      execute: async () => {
        try {
<<<<<<< HEAD
          ctx = await getSelectionContext();
        } catch (err) {
          const msg = err?.message ? `Move Selection: ${err.message}` : "Move Selection: editor bridge unavailable. Click into the note editor and try again.";
          await joplin.views.dialogs.showMessageBox(msg);
          return;
        }
        let movedText = ctx.text?.trimEnd() ?? "";
        let ranges = ctx.ranges || [];
        const cursorIdx = ctx.cursorIndex ?? 0;
        let editorImpl = ctx.impl;
        if (!movedText) {
          const fb = await joplin.settings.value(SETTINGS.fallback);
          if (fb === "none") {
            await joplin.views.dialogs.showMessageBox("Nothing selected.");
            return;
          }
          const fbData = fb === "line" ? await getCurrentLineViaBridge() : await getTaskBlockViaBridge();
          movedText = (fbData.text || "").trimEnd();
          ranges = fbData.ranges || [];
          editorImpl = fbData.impl ?? editorImpl;
=======
          const source = await getSelectedNote();
          if (!source) return;
          let ctx;
          try {
            ctx = await getSelectionContext();
          } catch (err) {
            const msg = err?.message ? `Move Selection: ${err.message}` : "Move Selection: editor bridge unavailable. Click into the note editor and try again.";
            await joplin.views.dialogs.showMessageBox(msg);
            return;
          }
          let movedText = ctx.text?.trimEnd() ?? "";
          let ranges = ctx.ranges || [];
          const cursorIdx = ctx.cursorIndex ?? 0;
          let editorImpl = ctx.impl;
          if (!movedText) {
            const fb = await joplin.settings.value(SETTINGS.fallback);
            if (fb === "none") {
              await joplin.views.dialogs.showMessageBox("Move Selection: nothing selected.");
              return;
            }
            const fbData = fb === "line" ? await getCurrentLineViaBridge() : await getTaskBlockViaBridge();
            movedText = (fbData.text || "").trimEnd();
            ranges = fbData.ranges || [];
            editorImpl = fbData.impl ?? editorImpl;
          }
          if (!movedText || ranges.length === 0) {
            await joplin.views.dialogs.showMessageBox("Move Selection: nothing to move.");
            return;
          }
          const toggle = await joplin.settings.value(SETTINGS.autoToggleTask);
          movedText = toggleTaskIfSingleLine(movedText, toggle);
          const updatedDocText = await cutRangesViaBridge(ranges);
          if (editorImpl === "tinymce") {
            try {
              await joplin.commands.execute("editor.save");
            } catch {
            }
          } else {
            await safePutNoteBody(source.id, updatedDocText, source.updated_time);
          }
          const target = await findOrCreateTargetNote(source);
          const headerEnabled = await joplin.settings.value(SETTINGS.headerEnabled);
          const tpl = await joplin.settings.value(SETTINGS.headerTemplate);
          const locale = await joplin.settings.value(SETTINGS.dateLocale);
          const folder = await joplin.data.get(["folders", source.parent_id], { fields: ["id", "title"] });
          const header = headerEnabled ? formatHeader(tpl, {
            date: /* @__PURE__ */ new Date(),
            title: source.title || "",
            notebook: folder?.title || "",
            locale
          }) : null;
          await prependToNote(target, movedText, header);
          await restoreCursorViaBridge(cursorIdx);
        } catch (err) {
          await joplin.views.dialogs.showMessageBox(
            `Move Selection failed: ${err?.message || String(err)}`
          );
        }
      }
    });
    await joplin.commands.register({
      name: "mscSetSingleDestinationToCurrent",
      label: "Set Single Destination to Current Note",
      iconName: "fas fa-thumbtack",
      execute: async (context) => {
        const note = await getNoteFromContext(context);
        if (!note) {
          await joplin.views.dialogs.showMessageBox("Move Selection: select a note first.");
          return;
        }
        await storeGlobalTargetNote(note);
        await joplin.views.dialogs.showMessageBox(
          `Single destination set to "${note.title || "(untitled note)"}".`
        );
      }
    });
    await joplin.commands.register({
      name: "mscSetNotebookDestinationToCurrent",
      label: "Set Notebook Destination to Current Note",
      iconName: "fas fa-folder-open",
      execute: async (context) => {
        const note = await getNoteFromContext(context);
        if (!note) {
          await joplin.views.dialogs.showMessageBox("Move Selection: select a note first.");
          return;
        }
        if (!note.parent_id) {
          await joplin.views.dialogs.showMessageBox("Move Selection: note is missing a parent notebook.");
          return;
        }
        await setNotebookOverride(note.parent_id, note.id);
        const folderTitle = await getFolderTitle(note.parent_id);
        await joplin.views.dialogs.showMessageBox(
          `Notebook destination for "${folderTitle}" set to "${note.title || "(untitled note)"}".`
        );
      }
    });
    await joplin.commands.register({
      name: "mscClearNotebookDestination",
      label: "Clear Notebook Destination Override",
      iconName: "fas fa-eraser",
      execute: async (context) => {
        let note = await getNoteFromContext(context);
        let folderId = note?.parent_id;
        let folderTitle = folderId ? await getFolderTitle(folderId) : "";
        if (!folderId) {
          const folder = await joplin.workspace.selectedFolder();
          if (folder?.id) {
            folderId = folder.id;
            folderTitle = folder.title || folderTitle;
          }
>>>>>>> 41f6be25
        }
        if (!folderId) {
          await joplin.views.dialogs.showMessageBox(
            "Move Selection: select a note (or notebook) first to clear its override."
          );
          return;
        }
<<<<<<< HEAD
        const toggle = await joplin.settings.value(SETTINGS.autoToggleTask);
        movedText = toggleTaskIfSingleLine(movedText, toggle);
        const updatedDocText = await cutRangesViaBridge(ranges);
        if (editorImpl === "tinymce") {
          try {
            await joplin.commands.execute("editor.save");
          } catch {
          }
        } else {
          await safePutNoteBody(source.id, updatedDocText, source.updated_time);
        }
        const target = await findOrCreateTargetNote(source);
        const headerEnabled = await joplin.settings.value(SETTINGS.headerEnabled);
        const tpl = await joplin.settings.value(SETTINGS.headerTemplate);
        const locale = await joplin.settings.value(SETTINGS.dateLocale);
        const folder = await joplin.data.get(["folders", source.parent_id], { fields: ["id", "title"] });
        const header = headerEnabled ? formatHeader(tpl, {
          date: /* @__PURE__ */ new Date(),
          title: source.title || "",
          notebook: folder?.title || "",
          locale
        }) : null;
        await prependToNote(target, movedText, header);
        await restoreCursorViaBridge(cursorIdx);
=======
        await setNotebookOverride(folderId, null);
        if (!folderTitle) folderTitle = await getFolderTitle(folderId);
        await joplin.views.dialogs.showMessageBox(
          `Notebook destination override cleared for "${folderTitle}".`
        );
      }
    });
    const createMenus = async (acc) => {
      await removeMenuItem("msc-menu-move");
      await removeMenuItem("msc-menu-set-single");
      await removeMenuItem("msc-menu-set-notebook");
      await removeMenuItem("msc-menu-clear-notebook");
      await removeMenuItem("msc-context-set-notebook");
      await removeMenuItem("msc-context-clear-notebook");
      await joplin.views.menuItems.create(
        "msc-menu-move",
        "moveSelectionToCompleted",
        MenuItemLocation.Tools,
        acc ? { accelerator: acc } : void 0
      );
      await joplin.views.menuItems.create(
        "msc-menu-set-single",
        "mscSetSingleDestinationToCurrent",
        MenuItemLocation.Tools
      );
      await joplin.views.menuItems.create(
        "msc-menu-set-notebook",
        "mscSetNotebookDestinationToCurrent",
        MenuItemLocation.Tools
      );
      await joplin.views.menuItems.create(
        "msc-menu-clear-notebook",
        "mscClearNotebookDestination",
        MenuItemLocation.Tools
      );
      await joplin.views.menuItems.create(
        "msc-context-set-notebook",
        "mscSetNotebookDestinationToCurrent",
        MenuItemLocation.NoteListContextMenu
      );
      await joplin.views.menuItems.create(
        "msc-context-clear-notebook",
        "mscClearNotebookDestination",
        MenuItemLocation.NoteListContextMenu
      );
    };
    await createMenus(accelerator);
    await joplin.settings.onChange(async ({ keys }) => {
      if (keys.includes(SETTINGS.commandShortcut)) {
        const acc = (await joplin.settings.value(SETTINGS.commandShortcut))?.trim();
        await createMenus(acc);
      }
      if (keys.includes(SETTINGS.targetNoteId)) {
        await syncGlobalTargetLabel();
>>>>>>> 41f6be25
      }
    });
  }
});<|MERGE_RESOLUTION|>--- conflicted
+++ resolved
@@ -55,10 +55,6 @@
   throw new Error("Joplin API unavailable");
 }
 var joplin = resolveJoplinApi();
-<<<<<<< HEAD
-var ContentScriptType = { CodeMirrorPlugin: 1 };
-var MenuItemLocation = { Tools: 1 };
-=======
 var ContentScriptType = { CodeMirrorPlugin: 1, HtmlPlugin: 3 };
 var MenuItemLocation = {
   Tools: "tools",
@@ -70,7 +66,6 @@
 var pendingBridgeRequests = /* @__PURE__ */ new Map();
 var bridgeListenerRegistered = false;
 var bridgeWindowUnsub = null;
->>>>>>> 41f6be25
 function getWindowApi() {
   try {
     return joplin.window ?? null;
@@ -102,8 +97,6 @@
     return { ok: false };
   }
 }
-<<<<<<< HEAD
-=======
 async function removeMenuItem(id) {
   const remover = joplin.views.menuItems?.remove;
   if (typeof remover !== "function") return;
@@ -112,7 +105,6 @@
   } catch {
   }
 }
->>>>>>> 41f6be25
 var SETTINGS = {
   section: "msc",
   targetMode: "msc.targetMode",
@@ -314,68 +306,6 @@
 async function bridgeRequest(type, payload) {
   await ensureBridgeListener();
   const id = Math.random().toString(36).slice(2);
-<<<<<<< HEAD
-  return new Promise((resolve, reject) => {
-    let unsub = null;
-    let settled = false;
-    const cleanup = () => {
-      if (settled) return;
-      settled = true;
-      if (unsub) {
-        try {
-          unsub();
-        } catch {
-        }
-      }
-    };
-    const timeout = setTimeout(() => {
-      cleanup();
-      reject(new Error("Editor bridge timeout"));
-    }, 3e3);
-    const handleMessage = (msg) => {
-      if (!msg || !msg.requestId || msg.requestId !== id) return;
-      clearTimeout(timeout);
-      cleanup();
-      if (msg.ok) resolve(msg.data);
-      else reject(new Error(msg.error || "Bridge error"));
-    };
-    (async () => {
-      const subRes = await tryInvokeWindow("onMessage", handleMessage);
-      if (!subRes.ok) {
-        clearTimeout(timeout);
-        reject(
-          new Error(
-            "Unable to communicate with editor bridge. Click into the note editor and try again."
-          )
-        );
-        return;
-      }
-      if (typeof subRes.result === "function") {
-        unsub = () => {
-          try {
-            subRes.result();
-          } catch {
-          }
-        };
-      }
-      const postRes = await tryInvokeWindow("postMessage", {
-        __MSC_REQ__: { type, requestId: id, payload }
-      });
-      if (!postRes.ok) {
-        clearTimeout(timeout);
-        cleanup();
-        reject(
-          new Error(
-            "Unable to communicate with editor bridge. Please update Joplin to 2.14+ so content script messaging is available."
-          )
-        );
-      }
-    })().catch((err) => {
-      clearTimeout(timeout);
-      cleanup();
-      reject(err instanceof Error ? err : new Error(String(err)));
-    });
-=======
   return new Promise(async (resolve, reject) => {
     const timeout = setTimeout(() => {
       pendingBridgeRequests.delete(id);
@@ -409,7 +339,6 @@
         )
       );
     }
->>>>>>> 41f6be25
   });
 }
 async function getSelectionContext() {
@@ -581,28 +510,6 @@
       iconName: "fas fa-arrow-up",
       execute: async () => {
         try {
-<<<<<<< HEAD
-          ctx = await getSelectionContext();
-        } catch (err) {
-          const msg = err?.message ? `Move Selection: ${err.message}` : "Move Selection: editor bridge unavailable. Click into the note editor and try again.";
-          await joplin.views.dialogs.showMessageBox(msg);
-          return;
-        }
-        let movedText = ctx.text?.trimEnd() ?? "";
-        let ranges = ctx.ranges || [];
-        const cursorIdx = ctx.cursorIndex ?? 0;
-        let editorImpl = ctx.impl;
-        if (!movedText) {
-          const fb = await joplin.settings.value(SETTINGS.fallback);
-          if (fb === "none") {
-            await joplin.views.dialogs.showMessageBox("Nothing selected.");
-            return;
-          }
-          const fbData = fb === "line" ? await getCurrentLineViaBridge() : await getTaskBlockViaBridge();
-          movedText = (fbData.text || "").trimEnd();
-          ranges = fbData.ranges || [];
-          editorImpl = fbData.impl ?? editorImpl;
-=======
           const source = await getSelectedNote();
           if (!source) return;
           let ctx;
@@ -714,7 +621,6 @@
             folderId = folder.id;
             folderTitle = folder.title || folderTitle;
           }
->>>>>>> 41f6be25
         }
         if (!folderId) {
           await joplin.views.dialogs.showMessageBox(
@@ -722,32 +628,6 @@
           );
           return;
         }
-<<<<<<< HEAD
-        const toggle = await joplin.settings.value(SETTINGS.autoToggleTask);
-        movedText = toggleTaskIfSingleLine(movedText, toggle);
-        const updatedDocText = await cutRangesViaBridge(ranges);
-        if (editorImpl === "tinymce") {
-          try {
-            await joplin.commands.execute("editor.save");
-          } catch {
-          }
-        } else {
-          await safePutNoteBody(source.id, updatedDocText, source.updated_time);
-        }
-        const target = await findOrCreateTargetNote(source);
-        const headerEnabled = await joplin.settings.value(SETTINGS.headerEnabled);
-        const tpl = await joplin.settings.value(SETTINGS.headerTemplate);
-        const locale = await joplin.settings.value(SETTINGS.dateLocale);
-        const folder = await joplin.data.get(["folders", source.parent_id], { fields: ["id", "title"] });
-        const header = headerEnabled ? formatHeader(tpl, {
-          date: /* @__PURE__ */ new Date(),
-          title: source.title || "",
-          notebook: folder?.title || "",
-          locale
-        }) : null;
-        await prependToNote(target, movedText, header);
-        await restoreCursorViaBridge(cursorIdx);
-=======
         await setNotebookOverride(folderId, null);
         if (!folderTitle) folderTitle = await getFolderTitle(folderId);
         await joplin.views.dialogs.showMessageBox(
@@ -802,7 +682,6 @@
       }
       if (keys.includes(SETTINGS.targetNoteId)) {
         await syncGlobalTargetLabel();
->>>>>>> 41f6be25
       }
     });
   }
