"use strict";

// src/utils.ts
function formatHeader(template, opts) {
  const { date, title, notebook, locale } = opts;
  return template.replace(
    /\{\{\s*date(?::([^}]+))?\s*\}\}/g,
    (_m, fmt) => fmt ? fmtDate(date, fmt) : date.toLocaleDateString(locale, { year: "numeric", month: "2-digit", day: "2-digit" })
  ).replace(/\{\{\s*title\s*\}\}/g, escapeMd(title)).replace(/\{\{\s*notebook\s*\}\}/g, escapeMd(notebook));
}
function pad(n) {
  return n < 10 ? `0${n}` : `${n}`;
}
function fmtDate(d, fmt) {
  const map = {
    YYYY: `${d.getFullYear()}`,
    MM: pad(d.getMonth() + 1),
    DD: pad(d.getDate()),
    hh: pad(d.getHours()),
    mm: pad(d.getMinutes()),
    ss: pad(d.getSeconds())
  };
  return fmt.replace(/YYYY|MM|DD|hh|mm|ss/g, (k) => map[k]);
}
function escapeMd(s) {
  return s.replace(/[\\`*_{}\[\]()#+\-.!|>]/g, "\\$&");
}
function toggleTaskIfSingleLine(block, enabled) {
  if (!enabled) return block;
  const lines = block.split(/\r?\n/);
  if (lines.length !== 1) return block;
  const m = lines[0].match(/^\s*-\s\[( |x|X)\]\s(.*)$/);
  if (!m) return block;
  const checked = m[1].toLowerCase() === "x";
  if (checked) return block;
  return lines[0].replace(/^\s*-\s\[\s\]/, "- [x]");
}

// src/index.ts
function resolveJoplinApi() {
<<<<<<< HEAD
  const globalScope = globalThis;
  const errors = [];
  const seen = /* @__PURE__ */ new Set();
  const addCandidate = (candidate) => {
    if (typeof candidate === "function" && !seen.has(candidate)) {
      seen.add(candidate);
    }
  };
  addCandidate(require);
  addCandidate(__non_webpack_require__);
  addCandidate(globalScope?.require);
  const moduleNames = ["api", "@joplin/plugin-api", "joplin-plugin-api"];
  for (const candidate of seen) {
    for (const modName of moduleNames) {
      try {
        const loaded = candidate(modName);
        if (!loaded) continue;
        if (loaded.default) return loaded.default;
        if (loaded.joplin) return loaded.joplin;
        return loaded;
      } catch (err) {
        const message = err instanceof Error ? err.message : String(err);
        errors.push(`${modName}: ${message}`);
      }
    }
  }
  if (globalScope?.joplin?.default) return globalScope.joplin.default;
  if (globalScope?.joplin) return globalScope.joplin;
  if (errors.length) {
    console.info("[MSC debug] Unable to resolve Joplin API via require:", errors.join("; "));
  }
=======
  if (typeof require === "function") {
    try {
      const mod = require("api");
      if (mod?.default) return mod.default;
      if (mod) return mod;
    } catch (err) {
      console.info(
        '[MSC debug] require("api") unavailable:',
        err instanceof Error ? err.message : err
      );
    }
  }
  const legacy = globalThis?.joplin;
  if (legacy) return legacy;
>>>>>>> 0ced3c61
  throw new Error("Joplin API unavailable");
}
var joplin = resolveJoplinApi();
var ContentScriptType = { CodeMirrorPlugin: 1, HtmlPlugin: 3 };
var MenuItemLocation = {
  Tools: "tools",
  NoteListContextMenu: "noteListContextMenu"
};
<<<<<<< HEAD
var BRIDGE_NAME = "msc-editor-bridge";
var HTML_BRIDGE_NAME = `${BRIDGE_NAME}-html`;
=======
var SettingItemType = { Int: 1, String: 2, Bool: 3, Array: 4, Object: 5, Button: 6 };
var BRIDGE_NAME = "msc-editor-bridge";
var HTML_BRIDGE_NAME = `${BRIDGE_NAME}-html`;
var pendingBridgeRequests = /* @__PURE__ */ new Map();
var bridgeListenerRegistered = false;
var bridgeWindowUnsub = null;
>>>>>>> 0ced3c61
function getWindowApi() {
  try {
    return joplin.window ?? null;
  } catch {
    return null;
  }
}
async function tryInvokeWindow(name, ...args) {
  const win = getWindowApi();
  if (!win) return { ok: false };
  let method;
  try {
    method = win[name];
  } catch (err) {
    console.info(`[MSC debug] window.${name} unavailable:`, err?.message || err);
    return { ok: false };
  }
  if (typeof method !== "function") {
    if (method !== void 0) {
      console.info(`[MSC debug] window.${name} not callable (type: ${typeof method})`);
    }
    return { ok: false };
  }
  try {
    const result = await Reflect.apply(method, win, args);
    return { ok: true, result };
  } catch (err) {
    console.info(`[MSC debug] window.${name} call failed:`, err?.message || err);
    return { ok: false };
  }
}
var SETTINGS = {
  section: "msc",
  targetMode: "msc.targetMode",
  // 'global' | 'perNotebook'
  targetNoteId: "msc.targetNoteId",
  // for global mode
  targetNoteLabel: "msc.targetNoteLabel",
  globalNotebookPath: "msc.globalNotebookPath",
  headerEnabled: "msc.headerEnabled",
  headerTemplate: "msc.headerTemplate",
  // "### {{date:YYYY-MM-DD}} — from \"{{title}}\""
  fallback: "msc.fallback",
  // 'line' | 'taskBlock' | 'none'
  autoToggleTask: "msc.autoToggleTask",
  completedNoteName: "msc.completedNoteName",
  dateLocale: "msc.dateLocale",
  commandShortcut: "msc.commandShortcut",
  perNotebookOverrides: "msc.perNotebookOverrides"
};
async function registerSettings() {
  await joplin.settings.registerSection(SETTINGS.section, {
    label: "Move Selection to Completed",
    iconName: "fas fa-check"
  });
  await joplin.settings.registerSettings({
    [SETTINGS.targetMode]: {
      value: "global",
      type: SettingItemType.String,
      public: true,
      label: "Destination mode",
      description: "Choose whether moved text always goes to one note or to a per-notebook \u201CCompleted\u201D note.",
      section: SETTINGS.section,
      options: {
        global: "Single destination note (set below)",
        perNotebook: "Per notebook \u201CCompleted\u201D note"
      }
    },
    [SETTINGS.targetNoteLabel]: {
      value: "",
      type: SettingItemType.String,
      public: true,
      label: "Single destination note",
      description: "Filled by \u201CSet Single Destination to Current Note\u201D. Leave blank to let the plugin create one when needed.",
      section: SETTINGS.section
    },
    [SETTINGS.targetNoteId]: {
      value: "",
      type: SettingItemType.String,
      public: false,
      label: "Global destination note id"
    },
    [SETTINGS.perNotebookOverrides]: {
      value: {},
      type: SettingItemType.Object,
      public: false,
      label: "Notebook overrides"
    },
    [SETTINGS.globalNotebookPath]: {
      value: "",
      type: SettingItemType.String,
      public: true,
      label: "When creating a global note, place it in notebook",
      description: "Optional notebook path (e.g. \u201CProjects/Archive\u201D). Leave blank to create the note at the top level.",
      section: SETTINGS.section
    },
    [SETTINGS.completedNoteName]: {
      value: "Completed Items",
      type: SettingItemType.String,
      public: true,
      label: "Per-notebook note title",
      description: "Used in per-notebook mode. A note with this title is created inside each notebook when needed.",
      section: SETTINGS.section
    },
    [SETTINGS.headerEnabled]: {
      value: true,
      type: SettingItemType.Bool,
      public: true,
      label: "Prepend header",
      description: "Adds a header before the moved text using the template below.",
      section: SETTINGS.section
    },
    [SETTINGS.headerTemplate]: {
      value: '### {{date:YYYY-MM-DD}} \u2014 from "{{title}}"',
      type: SettingItemType.String,
      public: true,
      label: "Header template",
      description: "Supports {{date}} or {{date:YYYY-MM-DD}}, {{title}}, {{notebook}}. Leave blank to skip headers.",
      section: SETTINGS.section
    },
    [SETTINGS.fallback]: {
      value: "taskBlock",
      type: SettingItemType.String,
      public: true,
      label: "When nothing is selected",
      description: "Choose what to move if no text is selected.",
      section: SETTINGS.section,
      options: {
        line: "Current line",
        taskBlock: "Markdown task block",
        none: "Do nothing"
      }
    },
    [SETTINGS.autoToggleTask]: {
      value: true,
      type: SettingItemType.Bool,
      public: true,
      label: "Auto-complete single task lines",
      description: "When a lone \u201C- [ ]\u201D line is moved, mark it as \u201C- [x]\u201D.",
      section: SETTINGS.section
    },
    [SETTINGS.dateLocale]: {
      value: "en-US",
      type: SettingItemType.String,
      public: true,
      label: "Locale for {{date}}",
      description: "Locale passed to toLocaleDateString when {{date}} is used without a custom format (e.g. en-US, en-GB).",
      section: SETTINGS.section
    },
    [SETTINGS.commandShortcut]: {
      value: "Ctrl+Shift+M",
      type: SettingItemType.String,
      public: true,
      label: "Tools menu shortcut",
      description: "Accelerator shown next to the Tools menu command (e.g. Ctrl+Alt+M). For OS-wide shortcuts, also assign one under Options \u2192 Keyboard Shortcuts.",
      section: SETTINGS.section
    }
  });
}
async function listAllFolders() {
  const folders = [];
  let page = 1;
  while (true) {
    const res = await joplin.data.get(["folders"], { fields: ["id", "title", "parent_id"], page });
    folders.push(...res.items || []);
    if (!res.has_more) break;
    page += 1;
  }
  return folders;
}
async function resolveFolderPath(path) {
  const parts = path.split("/").map((p) => p.trim()).filter((p) => p.length > 0);
  if (parts.length === 0) return null;
  const folders = await listAllFolders();
  let parentId = "";
  for (const part of parts) {
    const match = folders.find((f) => f.title === part && (f.parent_id || "") === parentId);
    if (!match) return null;
    parentId = match.id;
  }
  return parentId;
}
async function getNotebookOverrides() {
  const raw = await joplin.settings.value(SETTINGS.perNotebookOverrides);
  if (!raw || typeof raw !== "object") return {};
  return { ...raw };
}
async function setNotebookOverride(folderId, noteId) {
  const overrides = await getNotebookOverrides();
  if (noteId) overrides[folderId] = noteId;
  else delete overrides[folderId];
  await joplin.settings.setValue(SETTINGS.perNotebookOverrides, overrides);
}
function handleBridgeMessage(raw) {
  const msg = raw && raw.__MSC_RES__ ? raw.__MSC_RES__ : raw;
  const id = msg?.requestId;
  if (!id) {
    if (msg?.event === "MSC_DEBUG") {
      const details = JSON.stringify(msg.data ?? msg, null, 2);
      console.info("[MSC debug]", details);
    }
    return;
  }
  const pending = pendingBridgeRequests.get(id);
  if (!pending) return;
  pendingBridgeRequests.delete(id);
  clearTimeout(pending.timeout);
  if (msg.ok) pending.resolve(msg.data);
  else pending.reject(new Error(msg.error || "Bridge error"));
}
async function ensureBridgeListener() {
  if (bridgeListenerRegistered) return;
  const cs = joplin.contentScripts;
  if (typeof cs?.onMessage === "function") {
    try {
      await cs.onMessage(BRIDGE_NAME, (raw) => handleBridgeMessage(raw));
      await cs.onMessage(HTML_BRIDGE_NAME, (raw) => handleBridgeMessage(raw));
    } catch (err) {
      console.info("[MSC debug] contentScripts.onMessage unavailable:", err?.message || err);
    }
  }
  if (!bridgeWindowUnsub) {
    const res = await tryInvokeWindow("onMessage", (raw) => handleBridgeMessage(raw));
    if (res.ok && typeof res.result === "function") {
      bridgeWindowUnsub = res.result;
    }
  }
  bridgeListenerRegistered = true;
}
async function bridgeRequest(type, payload) {
  await ensureBridgeListener();
  const id = Math.random().toString(36).slice(2);
<<<<<<< HEAD
  return new Promise((resolve, reject) => {
    let unsub = null;
    let settled = false;
    const cleanup = () => {
      if (settled) return;
      settled = true;
      if (unsub) {
        try {
          unsub();
        } catch {
        }
      }
    };
    const timeout = setTimeout(() => {
      cleanup();
      reject(new Error("Editor bridge timeout"));
    }, 3e3);
    const handleMessage = (msg) => {
      if (!msg || !msg.requestId || msg.requestId !== id) return;
      clearTimeout(timeout);
      cleanup();
      if (msg.ok) resolve(msg.data);
      else reject(new Error(msg.error || "Bridge error"));
    };
    (async () => {
      const subRes = await tryInvokeWindow("onMessage", handleMessage);
      if (!subRes.ok) {
        clearTimeout(timeout);
        reject(
          new Error(
            "Unable to communicate with editor bridge. Click into the note editor and try again."
          )
        );
        return;
      }
      if (typeof subRes.result === "function") {
        unsub = () => {
          try {
            subRes.result();
          } catch {
          }
        };
      }
      const postRes = await tryInvokeWindow("postMessage", {
        __MSC_REQ__: { type, requestId: id, payload }
      });
      if (!postRes.ok) {
        clearTimeout(timeout);
        cleanup();
        reject(
          new Error(
            "Unable to communicate with editor bridge. Please update Joplin to 2.14+ so content script messaging is available."
          )
        );
      }
    })().catch((err) => {
      clearTimeout(timeout);
      cleanup();
      reject(err instanceof Error ? err : new Error(String(err)));
    });
=======
  return new Promise(async (resolve, reject) => {
    const timeout = setTimeout(() => {
      pendingBridgeRequests.delete(id);
      reject(new Error("Editor bridge timeout"));
    }, 3e3);
    pendingBridgeRequests.set(id, { resolve, reject, timeout });
    let sent = false;
    const cs = joplin.contentScripts;
    if (typeof cs?.postMessage === "function") {
      try {
        await cs.postMessage(BRIDGE_NAME, { type, requestId: id, payload });
        sent = true;
      } catch {
      }
      try {
        await cs.postMessage(HTML_BRIDGE_NAME, { type, requestId: id, payload });
        sent = true;
      } catch {
      }
    }
    if (!sent) {
      const res = await tryInvokeWindow("postMessage", { __MSC_REQ__: { type, requestId: id, payload } });
      if (res.ok) sent = true;
    }
    if (!sent) {
      clearTimeout(timeout);
      pendingBridgeRequests.delete(id);
      reject(
        new Error(
          "Unable to communicate with editor bridge. Please update Joplin to 2.14+ so content script messaging is available."
        )
      );
    }
>>>>>>> 0ced3c61
  });
}
async function getSelectionContext() {
  const data = await bridgeRequest("GET_SELECTION_CONTEXT");
  return data;
}
async function getCurrentLineViaBridge() {
  return bridgeRequest("GET_CURRENT_LINE");
}
async function getTaskBlockViaBridge() {
  return bridgeRequest("GET_TASK_BLOCK");
}
async function cutRangesViaBridge(ranges) {
  const data = await bridgeRequest("CUT_RANGES", { ranges });
  return data.updatedDocText;
}
async function restoreCursorViaBridge(index) {
  await bridgeRequest("RESTORE_CURSOR", { index });
}
async function getSelectedNote() {
  const note = await joplin.workspace.selectedNote();
  if (!note?.id) return null;
  const full = await joplin.data.get(["notes", note.id], { fields: ["id", "title", "body", "parent_id", "updated_time"] });
  return full;
}
<<<<<<< HEAD
async function getNoteById(noteId) {
  if (!noteId) return null;
  try {
    const full = await joplin.data.get(["notes", noteId], {
      fields: ["id", "title", "body", "parent_id", "updated_time"]
    });
    return full;
  } catch {
    return null;
  }
}
async function getNoteFromContext(context) {
  if (context) {
    const directId = context.noteId ?? context.itemId;
    const selected = Array.isArray(context.selectedNoteIds) ? context.selectedNoteIds : [];
    const candidateId = directId ?? selected[0];
    const note = await getNoteById(candidateId);
    if (note) return note;
  }
  return getSelectedNote();
}
async function storeGlobalTargetNote(note) {
  await joplin.settings.setValue(SETTINGS.targetMode, "global");
  await joplin.settings.setValue(SETTINGS.targetNoteId, note.id);
}
=======
async function getNoteFromContext(context) {
  const noteIds = context?.noteIds || (context?.noteId ? [context.noteId] : []);
  const id = noteIds?.[0];
  if (id) {
    try {
      const note = await joplin.data.get(["notes", id], {
        fields: ["id", "title", "body", "parent_id", "updated_time"]
      });
      return note;
    } catch {
    }
  }
  return getSelectedNote();
}
>>>>>>> 0ced3c61
async function findOrCreateTargetNote(source) {
  const mode = await joplin.settings.value(SETTINGS.targetMode);
  const completedTitle = await joplin.settings.value(SETTINGS.completedNoteName);
  if (mode === "global") {
    let id = await joplin.settings.value(SETTINGS.targetNoteId);
    if (id) {
      try {
        const n = await joplin.data.get(["notes", id], { fields: ["id", "title", "body", "parent_id"] });
        await storeGlobalTargetNote(n);
        return n;
      } catch {
        await storeGlobalTargetNote(null);
      }
    }
    const targetParentPath = (await joplin.settings.value(SETTINGS.globalNotebookPath))?.trim();
    let parentId = null;
    if (targetParentPath) {
      parentId = await resolveFolderPath(targetParentPath);
      if (!parentId) {
        await joplin.views.dialogs.showMessageBox(
          `Move Selection: could not find notebook path "${targetParentPath}". The global note will be created at the top level instead.`
        );
      }
    }
    const payload = { title: completedTitle };
    if (parentId) payload.parent_id = parentId;
    const created = await joplin.data.post(["notes"], null, payload);
    const full = await joplin.data.get(["notes", created.id], { fields: ["id", "title", "body", "parent_id"] });
    await storeGlobalTargetNote(full);
    return full;
  } else {
    const folderId = source.parent_id;
    const overrides = await getNotebookOverrides();
    const overrideId = overrides[folderId];
    if (overrideId) {
      try {
        const overrideNote = await joplin.data.get(["notes", overrideId], {
          fields: ["id", "title", "body", "parent_id"]
        });
        if (overrideNote.parent_id === folderId) return overrideNote;
      } catch {
      }
      await setNotebookOverride(folderId, null);
    }
    const res = await joplin.data.get(["search"], {
      query: `"${completedTitle}"`,
      type: "note",
      fields: ["id", "title", "parent_id"]
    });
    const items = res.items || [];
    const match = items.find((n) => n.parent_id === folderId && n.title === completedTitle);
    if (match) {
      const full2 = await joplin.data.get(["notes", match.id], { fields: ["id", "title", "body", "parent_id"] });
      return full2;
    }
    const created = await joplin.data.post(["notes"], null, { title: completedTitle, parent_id: folderId });
    const full = await joplin.data.get(["notes", created.id], { fields: ["id", "title", "body", "parent_id"] });
    return full;
  }
}
async function storeGlobalTargetNote(note) {
  if (!note) {
    await joplin.settings.setValue(SETTINGS.targetNoteId, "");
    await joplin.settings.setValue(SETTINGS.targetNoteLabel, "");
    return;
  }
  await joplin.settings.setValue(SETTINGS.targetNoteId, note.id);
  let label = note.title || "(untitled note)";
  try {
    if (note.parent_id) {
      const folder = await joplin.data.get(["folders", note.parent_id], { fields: ["id", "title"] });
      if (folder?.title) label = `${label} \u2014 ${folder.title}`;
    }
  } catch {
  }
  await joplin.settings.setValue(SETTINGS.targetNoteLabel, label);
}
async function getFolderTitle(folderId) {
  try {
    const folder = await joplin.data.get(["folders", folderId], { fields: ["id", "title"] });
    if (folder?.title) return folder.title;
  } catch {
  }
  return "(unknown notebook)";
}
async function syncGlobalTargetLabel() {
  const id = await joplin.settings.value(SETTINGS.targetNoteId);
  if (!id) {
    await joplin.settings.setValue(SETTINGS.targetNoteLabel, "");
    return;
  }
  try {
    const note = await joplin.data.get(["notes", id], { fields: ["id", "title", "parent_id"] });
    await storeGlobalTargetNote(note);
  } catch {
    await storeGlobalTargetNote(null);
  }
}
async function safePutNoteBody(noteId, newBody, prevUpdated) {
  const before = await joplin.data.get(["notes", noteId], { fields: ["id", "updated_time"] });
  if (prevUpdated && before.updated_time && before.updated_time !== prevUpdated) {
  }
  await joplin.data.put(["notes", noteId], null, { body: newBody });
}
async function prependToNote(target, block, header) {
  const current = await joplin.data.get(["notes", target.id], { fields: ["id", "body"] });
  const newBody = `${header ? header + "\n" : ""}${block}

${current.body || ""}`;
  await safePutNoteBody(target.id, newBody, target.updated_time);
}
joplin.plugins.register({
  onStart: async () => {
    await registerSettings();
<<<<<<< HEAD
    try {
      await joplin.contentScripts.register(
        ContentScriptType.CodeMirrorPlugin,
        BRIDGE_NAME,
        "./cm-bridge.js"
      );
    } catch (err) {
      console.info("[MSC debug] Failed to register CodeMirror bridge script:", err?.message || err);
    }
    try {
      await joplin.contentScripts.register(
        ContentScriptType.HtmlPlugin,
        HTML_BRIDGE_NAME,
        "./cm-bridge.js"
      );
    } catch (err) {
      console.info("[MSC debug] Failed to register HTML bridge script:", err?.message || err);
    }
=======
    await syncGlobalTargetLabel();
    const accelerator = (await joplin.settings.value(SETTINGS.commandShortcut))?.trim();
    await joplin.contentScripts.register(
      ContentScriptType.CodeMirrorPlugin,
      BRIDGE_NAME,
      "./cm-bridge.js"
    );
    await joplin.contentScripts.register(
      ContentScriptType.HtmlPlugin,
      HTML_BRIDGE_NAME,
      "./cm-bridge.js"
    );
>>>>>>> 0ced3c61
    await joplin.commands.register({
      name: "moveSelectionToCompleted",
      label: "Move Selection to Completed",
      iconName: "fas fa-arrow-up",
      execute: async () => {
        try {
<<<<<<< HEAD
          ctx = await getSelectionContext();
        } catch (err) {
          const msg = err?.message ? `Move Selection: ${err.message}` : "Move Selection: editor bridge unavailable. Click into the note editor and try again.";
          await joplin.views.dialogs.showMessageBox(msg);
          return;
        }
        let movedText = ctx.text?.trimEnd() ?? "";
        let ranges = ctx.ranges || [];
        const cursorIdx = ctx.cursorIndex ?? 0;
        let editorImpl = ctx.impl;
        if (!movedText) {
          const fb = await joplin.settings.value(SETTINGS.fallback);
          if (fb === "none") {
            await joplin.views.dialogs.showMessageBox("Nothing selected.");
            return;
          }
          const fbData = fb === "line" ? await getCurrentLineViaBridge() : await getTaskBlockViaBridge();
          movedText = (fbData.text || "").trimEnd();
          ranges = fbData.ranges || [];
          editorImpl = fbData.impl ?? editorImpl;
=======
          const source = await getSelectedNote();
          if (!source) return;
          let ctx;
          try {
            ctx = await getSelectionContext();
          } catch (err) {
            const msg = err?.message ? `Move Selection: ${err.message}` : "Move Selection: editor bridge unavailable. Click into the note editor and try again.";
            await joplin.views.dialogs.showMessageBox(msg);
            return;
          }
          let movedText = ctx.text?.trimEnd() ?? "";
          let ranges = ctx.ranges || [];
          const cursorIdx = ctx.cursorIndex ?? 0;
          let editorImpl = ctx.impl;
          if (!movedText) {
            const fb = await joplin.settings.value(SETTINGS.fallback);
            if (fb === "none") {
              await joplin.views.dialogs.showMessageBox("Move Selection: nothing selected.");
              return;
            }
            const fbData = fb === "line" ? await getCurrentLineViaBridge() : await getTaskBlockViaBridge();
            movedText = (fbData.text || "").trimEnd();
            ranges = fbData.ranges || [];
            editorImpl = fbData.impl ?? editorImpl;
          }
          if (!movedText || ranges.length === 0) {
            await joplin.views.dialogs.showMessageBox("Move Selection: nothing to move.");
            return;
          }
          const toggle = await joplin.settings.value(SETTINGS.autoToggleTask);
          movedText = toggleTaskIfSingleLine(movedText, toggle);
          const updatedDocText = await cutRangesViaBridge(ranges);
          if (editorImpl === "tinymce") {
            try {
              await joplin.commands.execute("editor.save");
            } catch {
            }
          } else {
            await safePutNoteBody(source.id, updatedDocText, source.updated_time);
          }
          const target = await findOrCreateTargetNote(source);
          const headerEnabled = await joplin.settings.value(SETTINGS.headerEnabled);
          const tpl = await joplin.settings.value(SETTINGS.headerTemplate);
          const locale = await joplin.settings.value(SETTINGS.dateLocale);
          const folder = await joplin.data.get(["folders", source.parent_id], { fields: ["id", "title"] });
          const header = headerEnabled ? formatHeader(tpl, {
            date: /* @__PURE__ */ new Date(),
            title: source.title || "",
            notebook: folder?.title || "",
            locale
          }) : null;
          await prependToNote(target, movedText, header);
          await restoreCursorViaBridge(cursorIdx);
        } catch (err) {
          await joplin.views.dialogs.showMessageBox(
            `Move Selection failed: ${err?.message || String(err)}`
          );
        }
      }
    });
    await joplin.commands.register({
      name: "mscSetSingleDestinationToCurrent",
      label: "Set Single Destination to Current Note",
      iconName: "fas fa-thumbtack",
      execute: async (context) => {
        const note = await getNoteFromContext(context);
        if (!note) {
          await joplin.views.dialogs.showMessageBox("Move Selection: select a note first.");
          return;
        }
        await storeGlobalTargetNote(note);
        await joplin.views.dialogs.showMessageBox(
          `Single destination set to "${note.title || "(untitled note)"}".`
        );
      }
    });
    await joplin.commands.register({
      name: "mscSetNotebookDestinationToCurrent",
      label: "Set Notebook Destination to Current Note",
      iconName: "fas fa-folder-open",
      execute: async (context) => {
        const note = await getNoteFromContext(context);
        if (!note) {
          await joplin.views.dialogs.showMessageBox("Move Selection: select a note first.");
          return;
        }
        if (!note.parent_id) {
          await joplin.views.dialogs.showMessageBox("Move Selection: note is missing a parent notebook.");
          return;
        }
        await setNotebookOverride(note.parent_id, note.id);
        const folderTitle = await getFolderTitle(note.parent_id);
        await joplin.views.dialogs.showMessageBox(
          `Notebook destination for "${folderTitle}" set to "${note.title || "(untitled note)"}".`
        );
      }
    });
    await joplin.commands.register({
      name: "mscClearNotebookDestination",
      label: "Clear Notebook Destination Override",
      iconName: "fas fa-eraser",
      execute: async (context) => {
        let note = await getNoteFromContext(context);
        let folderId = note?.parent_id;
        let folderTitle = folderId ? await getFolderTitle(folderId) : "";
        if (!folderId) {
          const folder = await joplin.workspace.selectedFolder();
          if (folder?.id) {
            folderId = folder.id;
            folderTitle = folder.title || folderTitle;
          }
>>>>>>> 0ced3c61
        }
        if (!folderId) {
          await joplin.views.dialogs.showMessageBox(
            "Move Selection: select a note (or notebook) first to clear its override."
          );
          return;
        }
<<<<<<< HEAD
        const toggle = await joplin.settings.value(SETTINGS.autoToggleTask);
        movedText = toggleTaskIfSingleLine(movedText, toggle);
        const updatedDocText = await cutRangesViaBridge(ranges);
        if (editorImpl === "tinymce") {
          try {
            await joplin.commands.execute("editor.save");
          } catch {
          }
        } else {
          await safePutNoteBody(source.id, updatedDocText, source.updated_time);
        }
        const target = await findOrCreateTargetNote(source);
        const headerEnabled = await joplin.settings.value(SETTINGS.headerEnabled);
        const tpl = await joplin.settings.value(SETTINGS.headerTemplate);
        const locale = await joplin.settings.value(SETTINGS.dateLocale);
        const folder = await joplin.data.get(["folders", source.parent_id], { fields: ["id", "title"] });
        const header = headerEnabled ? formatHeader(tpl, {
          date: /* @__PURE__ */ new Date(),
          title: source.title || "",
          notebook: folder?.title || "",
          locale
        }) : null;
        await prependToNote(target, movedText, header);
        await restoreCursorViaBridge(cursorIdx);
      }
    });
    await joplin.commands.register({
      name: "mscSetSingleDestinationToCurrent",
      label: "Set Single Destination to Current Note",
      iconName: "fas fa-thumbtack",
      execute: async (context) => {
        const note = await getNoteFromContext(context);
        if (!note) {
          await joplin.views.dialogs.showMessageBox("Move Selection: select a note first.");
          return;
        }
        await storeGlobalTargetNote(note);
        await joplin.views.dialogs.showMessageBox(
          `Move Selection: destination set to "${note.title || "Untitled"}".`
        );
      }
    });
    await joplin.views.menuItems.create("msc-menu", "moveSelectionToCompleted", MenuItemLocation.Tools);
    await joplin.views.menuItems.create(
      "msc-context-set-destination",
      "mscSetSingleDestinationToCurrent",
      MenuItemLocation.NoteListContextMenu
    );
=======
        await setNotebookOverride(folderId, null);
        if (!folderTitle) folderTitle = await getFolderTitle(folderId);
        await joplin.views.dialogs.showMessageBox(
          `Notebook destination override cleared for "${folderTitle}".`
        );
      }
    });
    const createMenus = async (acc) => {
      await removeMenuItem("msc-menu-move");
      await removeMenuItem("msc-menu-set-single");
      await removeMenuItem("msc-menu-set-notebook");
      await removeMenuItem("msc-menu-clear-notebook");
      await removeMenuItem("msc-context-set-notebook");
      await removeMenuItem("msc-context-clear-notebook");
      await joplin.views.menuItems.create(
        "msc-menu-move",
        "moveSelectionToCompleted",
        MenuItemLocation.Tools,
        acc ? { accelerator: acc } : void 0
      );
      await joplin.views.menuItems.create(
        "msc-menu-set-single",
        "mscSetSingleDestinationToCurrent",
        MenuItemLocation.Tools
      );
      await joplin.views.menuItems.create(
        "msc-menu-set-notebook",
        "mscSetNotebookDestinationToCurrent",
        MenuItemLocation.Tools
      );
      await joplin.views.menuItems.create(
        "msc-menu-clear-notebook",
        "mscClearNotebookDestination",
        MenuItemLocation.Tools
      );
      await joplin.views.menuItems.create(
        "msc-context-set-notebook",
        "mscSetNotebookDestinationToCurrent",
        MenuItemLocation.NoteListContextMenu
      );
      await joplin.views.menuItems.create(
        "msc-context-clear-notebook",
        "mscClearNotebookDestination",
        MenuItemLocation.NoteListContextMenu
      );
    };
    await createMenus(accelerator);
    await joplin.settings.onChange(async ({ keys }) => {
      if (keys.includes(SETTINGS.commandShortcut)) {
        const acc = (await joplin.settings.value(SETTINGS.commandShortcut))?.trim();
        await createMenus(acc);
      }
      if (keys.includes(SETTINGS.targetNoteId)) {
        await syncGlobalTargetLabel();
      }
    });
>>>>>>> 0ced3c61
  }
});<|MERGE_RESOLUTION|>--- conflicted
+++ resolved
@@ -38,39 +38,6 @@
 
 // src/index.ts
 function resolveJoplinApi() {
-<<<<<<< HEAD
-  const globalScope = globalThis;
-  const errors = [];
-  const seen = /* @__PURE__ */ new Set();
-  const addCandidate = (candidate) => {
-    if (typeof candidate === "function" && !seen.has(candidate)) {
-      seen.add(candidate);
-    }
-  };
-  addCandidate(require);
-  addCandidate(__non_webpack_require__);
-  addCandidate(globalScope?.require);
-  const moduleNames = ["api", "@joplin/plugin-api", "joplin-plugin-api"];
-  for (const candidate of seen) {
-    for (const modName of moduleNames) {
-      try {
-        const loaded = candidate(modName);
-        if (!loaded) continue;
-        if (loaded.default) return loaded.default;
-        if (loaded.joplin) return loaded.joplin;
-        return loaded;
-      } catch (err) {
-        const message = err instanceof Error ? err.message : String(err);
-        errors.push(`${modName}: ${message}`);
-      }
-    }
-  }
-  if (globalScope?.joplin?.default) return globalScope.joplin.default;
-  if (globalScope?.joplin) return globalScope.joplin;
-  if (errors.length) {
-    console.info("[MSC debug] Unable to resolve Joplin API via require:", errors.join("; "));
-  }
-=======
   if (typeof require === "function") {
     try {
       const mod = require("api");
@@ -85,7 +52,6 @@
   }
   const legacy = globalThis?.joplin;
   if (legacy) return legacy;
->>>>>>> 0ced3c61
   throw new Error("Joplin API unavailable");
 }
 var joplin = resolveJoplinApi();
@@ -94,17 +60,12 @@
   Tools: "tools",
   NoteListContextMenu: "noteListContextMenu"
 };
-<<<<<<< HEAD
-var BRIDGE_NAME = "msc-editor-bridge";
-var HTML_BRIDGE_NAME = `${BRIDGE_NAME}-html`;
-=======
 var SettingItemType = { Int: 1, String: 2, Bool: 3, Array: 4, Object: 5, Button: 6 };
 var BRIDGE_NAME = "msc-editor-bridge";
 var HTML_BRIDGE_NAME = `${BRIDGE_NAME}-html`;
 var pendingBridgeRequests = /* @__PURE__ */ new Map();
 var bridgeListenerRegistered = false;
 var bridgeWindowUnsub = null;
->>>>>>> 0ced3c61
 function getWindowApi() {
   try {
     return joplin.window ?? null;
@@ -337,68 +298,6 @@
 async function bridgeRequest(type, payload) {
   await ensureBridgeListener();
   const id = Math.random().toString(36).slice(2);
-<<<<<<< HEAD
-  return new Promise((resolve, reject) => {
-    let unsub = null;
-    let settled = false;
-    const cleanup = () => {
-      if (settled) return;
-      settled = true;
-      if (unsub) {
-        try {
-          unsub();
-        } catch {
-        }
-      }
-    };
-    const timeout = setTimeout(() => {
-      cleanup();
-      reject(new Error("Editor bridge timeout"));
-    }, 3e3);
-    const handleMessage = (msg) => {
-      if (!msg || !msg.requestId || msg.requestId !== id) return;
-      clearTimeout(timeout);
-      cleanup();
-      if (msg.ok) resolve(msg.data);
-      else reject(new Error(msg.error || "Bridge error"));
-    };
-    (async () => {
-      const subRes = await tryInvokeWindow("onMessage", handleMessage);
-      if (!subRes.ok) {
-        clearTimeout(timeout);
-        reject(
-          new Error(
-            "Unable to communicate with editor bridge. Click into the note editor and try again."
-          )
-        );
-        return;
-      }
-      if (typeof subRes.result === "function") {
-        unsub = () => {
-          try {
-            subRes.result();
-          } catch {
-          }
-        };
-      }
-      const postRes = await tryInvokeWindow("postMessage", {
-        __MSC_REQ__: { type, requestId: id, payload }
-      });
-      if (!postRes.ok) {
-        clearTimeout(timeout);
-        cleanup();
-        reject(
-          new Error(
-            "Unable to communicate with editor bridge. Please update Joplin to 2.14+ so content script messaging is available."
-          )
-        );
-      }
-    })().catch((err) => {
-      clearTimeout(timeout);
-      cleanup();
-      reject(err instanceof Error ? err : new Error(String(err)));
-    });
-=======
   return new Promise(async (resolve, reject) => {
     const timeout = setTimeout(() => {
       pendingBridgeRequests.delete(id);
@@ -432,7 +331,6 @@
         )
       );
     }
->>>>>>> 0ced3c61
   });
 }
 async function getSelectionContext() {
@@ -458,33 +356,6 @@
   const full = await joplin.data.get(["notes", note.id], { fields: ["id", "title", "body", "parent_id", "updated_time"] });
   return full;
 }
-<<<<<<< HEAD
-async function getNoteById(noteId) {
-  if (!noteId) return null;
-  try {
-    const full = await joplin.data.get(["notes", noteId], {
-      fields: ["id", "title", "body", "parent_id", "updated_time"]
-    });
-    return full;
-  } catch {
-    return null;
-  }
-}
-async function getNoteFromContext(context) {
-  if (context) {
-    const directId = context.noteId ?? context.itemId;
-    const selected = Array.isArray(context.selectedNoteIds) ? context.selectedNoteIds : [];
-    const candidateId = directId ?? selected[0];
-    const note = await getNoteById(candidateId);
-    if (note) return note;
-  }
-  return getSelectedNote();
-}
-async function storeGlobalTargetNote(note) {
-  await joplin.settings.setValue(SETTINGS.targetMode, "global");
-  await joplin.settings.setValue(SETTINGS.targetNoteId, note.id);
-}
-=======
 async function getNoteFromContext(context) {
   const noteIds = context?.noteIds || (context?.noteId ? [context.noteId] : []);
   const id = noteIds?.[0];
@@ -499,7 +370,6 @@
   }
   return getSelectedNote();
 }
->>>>>>> 0ced3c61
 async function findOrCreateTargetNote(source) {
   const mode = await joplin.settings.value(SETTINGS.targetMode);
   const completedTitle = await joplin.settings.value(SETTINGS.completedNoteName);
@@ -614,26 +484,6 @@
 joplin.plugins.register({
   onStart: async () => {
     await registerSettings();
-<<<<<<< HEAD
-    try {
-      await joplin.contentScripts.register(
-        ContentScriptType.CodeMirrorPlugin,
-        BRIDGE_NAME,
-        "./cm-bridge.js"
-      );
-    } catch (err) {
-      console.info("[MSC debug] Failed to register CodeMirror bridge script:", err?.message || err);
-    }
-    try {
-      await joplin.contentScripts.register(
-        ContentScriptType.HtmlPlugin,
-        HTML_BRIDGE_NAME,
-        "./cm-bridge.js"
-      );
-    } catch (err) {
-      console.info("[MSC debug] Failed to register HTML bridge script:", err?.message || err);
-    }
-=======
     await syncGlobalTargetLabel();
     const accelerator = (await joplin.settings.value(SETTINGS.commandShortcut))?.trim();
     await joplin.contentScripts.register(
@@ -646,35 +496,12 @@
       HTML_BRIDGE_NAME,
       "./cm-bridge.js"
     );
->>>>>>> 0ced3c61
     await joplin.commands.register({
       name: "moveSelectionToCompleted",
       label: "Move Selection to Completed",
       iconName: "fas fa-arrow-up",
       execute: async () => {
         try {
-<<<<<<< HEAD
-          ctx = await getSelectionContext();
-        } catch (err) {
-          const msg = err?.message ? `Move Selection: ${err.message}` : "Move Selection: editor bridge unavailable. Click into the note editor and try again.";
-          await joplin.views.dialogs.showMessageBox(msg);
-          return;
-        }
-        let movedText = ctx.text?.trimEnd() ?? "";
-        let ranges = ctx.ranges || [];
-        const cursorIdx = ctx.cursorIndex ?? 0;
-        let editorImpl = ctx.impl;
-        if (!movedText) {
-          const fb = await joplin.settings.value(SETTINGS.fallback);
-          if (fb === "none") {
-            await joplin.views.dialogs.showMessageBox("Nothing selected.");
-            return;
-          }
-          const fbData = fb === "line" ? await getCurrentLineViaBridge() : await getTaskBlockViaBridge();
-          movedText = (fbData.text || "").trimEnd();
-          ranges = fbData.ranges || [];
-          editorImpl = fbData.impl ?? editorImpl;
-=======
           const source = await getSelectedNote();
           if (!source) return;
           let ctx;
@@ -786,7 +613,6 @@
             folderId = folder.id;
             folderTitle = folder.title || folderTitle;
           }
->>>>>>> 0ced3c61
         }
         if (!folderId) {
           await joplin.views.dialogs.showMessageBox(
@@ -794,56 +620,6 @@
           );
           return;
         }
-<<<<<<< HEAD
-        const toggle = await joplin.settings.value(SETTINGS.autoToggleTask);
-        movedText = toggleTaskIfSingleLine(movedText, toggle);
-        const updatedDocText = await cutRangesViaBridge(ranges);
-        if (editorImpl === "tinymce") {
-          try {
-            await joplin.commands.execute("editor.save");
-          } catch {
-          }
-        } else {
-          await safePutNoteBody(source.id, updatedDocText, source.updated_time);
-        }
-        const target = await findOrCreateTargetNote(source);
-        const headerEnabled = await joplin.settings.value(SETTINGS.headerEnabled);
-        const tpl = await joplin.settings.value(SETTINGS.headerTemplate);
-        const locale = await joplin.settings.value(SETTINGS.dateLocale);
-        const folder = await joplin.data.get(["folders", source.parent_id], { fields: ["id", "title"] });
-        const header = headerEnabled ? formatHeader(tpl, {
-          date: /* @__PURE__ */ new Date(),
-          title: source.title || "",
-          notebook: folder?.title || "",
-          locale
-        }) : null;
-        await prependToNote(target, movedText, header);
-        await restoreCursorViaBridge(cursorIdx);
-      }
-    });
-    await joplin.commands.register({
-      name: "mscSetSingleDestinationToCurrent",
-      label: "Set Single Destination to Current Note",
-      iconName: "fas fa-thumbtack",
-      execute: async (context) => {
-        const note = await getNoteFromContext(context);
-        if (!note) {
-          await joplin.views.dialogs.showMessageBox("Move Selection: select a note first.");
-          return;
-        }
-        await storeGlobalTargetNote(note);
-        await joplin.views.dialogs.showMessageBox(
-          `Move Selection: destination set to "${note.title || "Untitled"}".`
-        );
-      }
-    });
-    await joplin.views.menuItems.create("msc-menu", "moveSelectionToCompleted", MenuItemLocation.Tools);
-    await joplin.views.menuItems.create(
-      "msc-context-set-destination",
-      "mscSetSingleDestinationToCurrent",
-      MenuItemLocation.NoteListContextMenu
-    );
-=======
         await setNotebookOverride(folderId, null);
         if (!folderTitle) folderTitle = await getFolderTitle(folderId);
         await joplin.views.dialogs.showMessageBox(
@@ -900,6 +676,5 @@
         await syncGlobalTargetLabel();
       }
     });
->>>>>>> 0ced3c61
   }
 });