/* Content script runs inside the note editor (CodeMirror or TinyMCE).
   We expose editor operations callable via the plugin through a simple
   message bridge that works across the different editor implementations. */
type Range = { from: number; to: number };

type SelectionPayload = {
  impl: 'cm6' | 'cm5' | 'tinymce';
  text: string;
  ranges: Range[];
  cursorIndex: number;
  docText: string;
  docHtml?: string;
  html?: string;
};

const webviewApi = (window as any).webviewApi;

type TinymceCtx = {
  editor: any;
  range: globalThis.Range | null;
  bookmark: any;
};

type LastContext =
  | { impl: 'cm6'; view: any }
  | { impl: 'cm5'; cm: any }
  | ({ impl: 'tinymce' } & TinymceCtx)
  | null;

let lastContext: LastContext = null;

const Bridge = (() => {
  function getDocAndSelection(): SelectionPayload {
    const w = window as any;
    const cm6 = w.cm6;
    const cm5 = w.cm;
    const rte = getTinymceEditor();

    if (cm6?.view) {
      const view = cm6.view;
      const state = view.state;
      const ranges: Range[] = [];
      let text = '';
      for (const r of state.selection.ranges) {
        ranges.push({ from: r.from, to: r.to });
        text += state.sliceDoc(r.from, r.to);
      }
      const docText = state.doc.toString();
      lastContext = { impl: 'cm6', view };
      return {
        impl: 'cm6',
        ranges,
        text,
        cursorIndex: state.selection.main.head,
        docText
      };
    }

    if (cm5?.instance) {
      const cm = cm5.instance;
      const doc = cm.getDoc();
      const sels = doc.listSelections();
      const ranges: Range[] = sels.map((s: any) => ({
        from: doc.indexFromPos(s.anchor),
        to: doc.indexFromPos(s.head)
      }));
      const text = doc.getSelection();
      const docText = doc.getValue();
      const cursor = doc.getCursor();
      lastContext = { impl: 'cm5', cm };
      return {
        impl: 'cm5',
        ranges,
        text,
        cursorIndex: doc.indexFromPos(cursor),
        docText
      };
    }

    if (rte) {
      const selection = rte.selection;
      let rng: globalThis.Range | null = null;
      try {
        rng = selection?.getRng?.().cloneRange() ?? null;
      } catch {
        rng = null;
      }
      const bookmark = selection?.getBookmark?.(2, true) ?? null;
      lastContext = { impl: 'tinymce', editor: rte, range: rng, bookmark };
      const text = selection?.getContent?.({ format: 'text' }) || '';
      const docText = rte.getContent({ format: 'text' }) || '';
      const docHtml = rte.getContent({ format: 'html' }) || '';
      const html = selection?.getContent?.({ format: 'html' }) || '';
      return {
        impl: 'tinymce',
        ranges: [{ from: 0, to: text.length }],
        text,
        cursorIndex: 0,
        docText,
        docHtml,
        html
      };
    }

    const flags = {
      cm6: !!cm6?.view,
      cm5: !!cm5?.instance,
      tinymce: !!((window as any).tinymce?.activeEditor)
    };
    throw new Error(`No supported editor instance found (cm6:${flags.cm6} cm5:${flags.cm5} tinymce:${flags.tinymce})`);
  }

  function cutRanges(ranges: Range[]): string {
    const info = getDocAndSelection();
    if (info.impl === 'cm6' && lastContext?.impl === 'cm6') {
      const view = lastContext.view;
      const norm = normalizeRanges(ranges);
      view.dispatch({ changes: norm.map((r) => ({ from: r.from, to: r.to, insert: '' })) });
      return view.state.doc.toString();
    }

    if (info.impl === 'cm5' && lastContext?.impl === 'cm5') {
      const cm = lastContext.cm;
      const doc = cm.getDoc();
      const norm = normalizeRanges(ranges);
      norm.forEach((r) => {
        const from = doc.posFromIndex(r.from);
        const to = doc.posFromIndex(r.to);
        doc.replaceRange('', from, to, '+delete');
      });
      return doc.getValue();
    }

    if (info.impl === 'tinymce' && lastContext?.impl === 'tinymce') {
      const editor = getTinymceEditor();
      if (!editor) throw new Error('Rich text editor unavailable');
      const ctx = lastContext as TinymceCtx & { impl: 'tinymce' };
      editor.undoManager.transact(() => {
        if (ctx.range) editor.selection.setRng(ctx.range);
        editor.selection.setContent('');
      });
      ctx.range = editor.selection?.getRng?.()?.cloneRange?.() ?? null;
      ctx.bookmark = editor.selection?.getBookmark?.(2, true) ?? ctx.bookmark;
      return editor.getContent({ format: 'text' }) || '';
    }

    throw new Error('Unable to cut selection');
  }

<<<<<<< HEAD
  function getCurrentLine(): { text: string; range: Range; impl: string } {
    const info = getDocAndSelection();
    if (info.impl === 'cm6') {
      const line = info.view.state.doc.lineAt(info.cursorIndex);
      return { text: line.text, range: { from: line.from, to: line.to }, impl: info.impl };
    } else {
      const doc = info.cm.getDoc();
=======
  function getCurrentLine(): { text: string; range: Range; impl: SelectionPayload['impl'] } {
    const info = getDocAndSelection();
    if (info.impl === 'cm6' && lastContext?.impl === 'cm6') {
      const line = lastContext.view.state.doc.lineAt(info.cursorIndex);
      return { text: line.text, range: { from: line.from, to: line.to }, impl: 'cm6' };
    }
    if (info.impl === 'cm5' && lastContext?.impl === 'cm5') {
      const doc = lastContext.cm.getDoc();
>>>>>>> 41f6be25
      const cur = doc.getCursor();
      const lineText = doc.getLine(cur.line);
      const from = doc.indexFromPos({ line: cur.line, ch: 0 });
      const to = doc.indexFromPos({ line: cur.line, ch: lineText.length });
<<<<<<< HEAD
      return { text: lineText, range: { from, to }, impl: info.impl };
=======
      return { text: lineText, range: { from, to }, impl: 'cm5' };
>>>>>>> 41f6be25
    }
    if (info.impl === 'tinymce') {
      const editor = getTinymceEditor();
      if (!editor) throw new Error('Rich text editor unavailable');
      const block = getCurrentBlock(editor);
      if (!block) throw new Error('Unable to detect current block');
      const text = getBlockText(block);
      selectElements(editor, [block]);
      return { text, range: { from: 0, to: text.length }, impl: 'tinymce' };
    }
    throw new Error('Unable to read current line');
  }

<<<<<<< HEAD
  function isTaskLine(s: string) {
    return /^\s*-\s\[( |x|X)\]\s/.test(s);
  }

  function getTaskBlock(): { text: string; range: Range; impl: string } {
    // Expand to contiguous TODO lines around cursor.
=======
  function getTaskBlock(): { text: string; range: Range; impl: SelectionPayload['impl'] } {
>>>>>>> 41f6be25
    const info = getDocAndSelection();
    if (info.impl === 'cm6' && lastContext?.impl === 'cm6') {
      const data = expandTaskBlock(info.docText, info.cursorIndex);
      return { text: data.text, range: data.range, impl: 'cm6' };
    }
<<<<<<< HEAD

    const isTodo = (i: number) => i >= 0 && i < lines.length && isTaskLine(lines[i]);

    if (!isTodo(lineIdx)) {
      // Fallback to current line if not a task line.
      const lstart = starts[lineIdx];
      const lend = lstart + lines[lineIdx].length;
      return { text: lines[lineIdx], range: { from: lstart, to: lend }, impl: info.impl };
    }

    let top = lineIdx;
    let bot = lineIdx;
    while (isTodo(top - 1)) top--;
    while (isTodo(bot + 1)) bot++;

    const from = starts[top];
    const to = starts[bot] + lines[bot].length;
    const block = lines.slice(top, bot + 1).join('\n');
    return { text: block, range: { from, to }, impl: info.impl };
=======
    if (info.impl === 'cm5' && lastContext?.impl === 'cm5') {
      const doc = lastContext.cm.getDoc();
      const docText = doc.getValue();
      const cursorIndex = doc.indexFromPos(doc.getCursor());
      const data = expandTaskBlock(docText, cursorIndex);
      return { text: data.text, range: data.range, impl: 'cm5' };
    }
    if (info.impl === 'tinymce') {
      const editor = getTinymceEditor();
      if (!editor) throw new Error('Rich text editor unavailable');
      const block = getCurrentBlock(editor);
      if (!block) throw new Error('Unable to detect current block');
      if (block.tagName?.toLowerCase() !== 'li') {
        const text = getBlockText(block);
        selectElements(editor, [block]);
        return { text, range: { from: 0, to: text.length }, impl: 'tinymce' };
      }
      const items = Array.from(block.parentElement?.children || []) as HTMLElement[];
      const idx = items.indexOf(block as HTMLElement);
      let top = idx;
      let bot = idx;
      while (top > 0 && isListTask(items[top - 1])) top--;
      while (bot < items.length - 1 && isListTask(items[bot + 1])) bot++;
      const slice = items.slice(top, bot + 1);
      const text = slice.map(getBlockText).join('\n');
      selectElements(editor, slice);
      return { text, range: { from: 0, to: text.length }, impl: 'tinymce' };
    }
    throw new Error('Unable to read task block');
>>>>>>> 41f6be25
  }

  function setCursor(index: number) {
    const info = getDocAndSelection();
    if (info.impl === 'cm6' && lastContext?.impl === 'cm6') {
      lastContext.view.dispatch({ selection: { anchor: index, head: index }, scrollIntoView: true });
      return;
    }
    if (info.impl === 'cm5' && lastContext?.impl === 'cm5') {
      const doc = lastContext.cm.getDoc();
      const pos = doc.posFromIndex(index);
      doc.setCursor(pos);
      return;
    }
    if (info.impl === 'tinymce') {
      const editor = getTinymceEditor();
      if (!editor) return;
      const ctx = lastContext as TinymceCtx & { impl: 'tinymce' };
      if (ctx.bookmark) {
        try {
          editor.selection.moveToBookmark(ctx.bookmark);
          editor.selection.collapse(true);
          return;
        } catch {
          // ignore bookmark issues, fall back to range
        }
      }
      if (ctx.range) {
        const caret = ctx.range.cloneRange();
        caret.collapse(true);
        editor.selection.setRng(caret);
      }
    }
  }

  return {
    handleMessage(msg: any) {
      const { type, requestId, payload } = msg || {};
      try {
        switch (type) {
          case 'GET_SELECTION_CONTEXT': {
            const ctx = getDocAndSelection();
<<<<<<< HEAD
            post({
              requestId,
              ok: true,
              data: {
                text: ctx.text,
                ranges: ctx.ranges,
                cursorIndex: ctx.cursorIndex,
                docText: ctx.docText,
                impl: ctx.impl
              }
            });
=======
            post({ requestId, ok: true, data: ctx });
>>>>>>> 41f6be25
            break;
          }
          case 'GET_CURRENT_LINE': {
            const { text, range, impl } = getCurrentLine();
            post({ requestId, ok: true, data: { text, ranges: [range], impl } });
            break;
          }
          case 'GET_TASK_BLOCK': {
            const { text, range, impl } = getTaskBlock();
            post({ requestId, ok: true, data: { text, ranges: [range], impl } });
            break;
          }
          case 'CUT_RANGES': {
            const updated = cutRanges(payload.ranges as Range[]);
            post({ requestId, ok: true, data: { updatedDocText: updated } });
            break;
          }
          case 'RESTORE_CURSOR': {
            setCursor(payload.index ?? 0);
            post({ requestId, ok: true, data: true });
            break;
          }
          default:
            post({ requestId, ok: false, error: 'Unknown message type' });
        }
      } catch (e: any) {
        post({ requestId, ok: false, error: e?.message || String(e) });
      }
    }
  };
})();

function normalizeRanges(ranges: Range[]): Range[] {
  return ranges
    .map((r) => ({ from: Math.min(r.from, r.to), to: Math.max(r.from, r.to) }))
    .sort((a, b) => b.from - a.from);
}

function expandTaskBlock(docText: string, cursorIndex: number) {
  const lines = docText.split(/\r?\n/);
  const starts: number[] = [];
  let idx = 0;
  for (const line of lines) {
    starts.push(idx);
    idx += line.length + 1;
  }
  let lineIdx = lines.length - 1;
  for (let i = 0; i < starts.length; i++) {
    if (starts[i] > cursorIndex) {
      lineIdx = i - 1;
      break;
    }
    if (i === starts.length - 1) lineIdx = i;
  }
  const isTodo = (i: number) => i >= 0 && i < lines.length && /^\s*-\s\[( |x|X)\]\s/.test(lines[i]);
  if (!isTodo(lineIdx)) {
    const lstart = starts[lineIdx];
    const lend = lstart + lines[lineIdx].length;
    return { text: lines[lineIdx], range: { from: lstart, to: lend } };
  }
  let top = lineIdx;
  let bot = lineIdx;
  while (isTodo(top - 1)) top--;
  while (isTodo(bot + 1)) bot++;
  const from = starts[top];
  const to = starts[bot] + lines[bot].length;
  const text = lines.slice(top, bot + 1).join('\n');
  return { text, range: { from, to } };
}

function getTinymceEditor(): any {
  const tinymce = (window as any).tinymce;
  if (!tinymce) return null;
  const editor = tinymce.activeEditor;
  if (!editor || editor.isHidden?.() || editor.mode?.get?.() !== 'design') return null;
  return editor;
}

function getCurrentBlock(editor: any): HTMLElement | null {
  const node = editor.selection?.getNode?.();
  if (!node) return null;
  const dom = editor.dom;
  return (dom?.getParent?.(node, dom.isBlock) || node) as HTMLElement;
}

function getBlockText(el: HTMLElement | null): string {
  if (!el) return '';
  return el.innerText || el.textContent || '';
}

function isListTask(el: HTMLElement): boolean {
  if (!el) return false;
  if (el.querySelector?.('input[type="checkbox"]')) return true;
  const text = getBlockText(el);
  return /^\s*[-*]\s/.test(text);
}

function selectElements(editor: any, elements: HTMLElement[]) {
  if (!elements.length) return;
  const range = document.createRange();
  range.setStartBefore(elements[0]);
  range.setEndAfter(elements[elements.length - 1]);
  editor.selection.setRng(range);
  lastContext = {
    impl: 'tinymce',
    editor,
    range: range.cloneRange(),
    bookmark: editor.selection?.getBookmark?.(2, true) ?? null
  };
}

  function post(obj: any) {
    const wrapped = { __MSC_RES__: obj };
    if (webviewApi?.postMessage) {
      try {
        webviewApi.postMessage(wrapped);
      } catch {
        // Fall through to window messaging.
      }
    }
    (window as any).postMessage(wrapped, '*');
  }

function subscribe() {
  if (webviewApi?.onMessage) {
    webviewApi.onMessage((msg: any) => {
      const data = msg && msg.__MSC_REQ__ ? msg.__MSC_REQ__ : msg;
      if (!data) return;
      Bridge.handleMessage(data);
    });
  }
  window.addEventListener('message', (ev) => {
    const payload = ev.data || {};
    const data = payload.__MSC_REQ__ || payload;
    if (!data) return;
    Bridge.handleMessage(data);
  });
}

subscribe();

setTimeout(() => {
  try {
    const w = window as any;
    const flags = {
      cm6: !!w.cm6?.view,
      cm5: !!w.cm?.instance,
      tinymce: !!w.tinymce?.activeEditor,
      webviewApi: !!webviewApi,
      location: window.location?.href
    };
    post({ event: 'MSC_DEBUG', data: { phase: 'bridge-loaded', flags } });
  } catch (err) {
    post({ event: 'MSC_DEBUG', data: { phase: 'bridge-loaded', error: String(err) } });
  }
}, 0);<|MERGE_RESOLUTION|>--- conflicted
+++ resolved
@@ -147,15 +147,6 @@
     throw new Error('Unable to cut selection');
   }
 
-<<<<<<< HEAD
-  function getCurrentLine(): { text: string; range: Range; impl: string } {
-    const info = getDocAndSelection();
-    if (info.impl === 'cm6') {
-      const line = info.view.state.doc.lineAt(info.cursorIndex);
-      return { text: line.text, range: { from: line.from, to: line.to }, impl: info.impl };
-    } else {
-      const doc = info.cm.getDoc();
-=======
   function getCurrentLine(): { text: string; range: Range; impl: SelectionPayload['impl'] } {
     const info = getDocAndSelection();
     if (info.impl === 'cm6' && lastContext?.impl === 'cm6') {
@@ -164,16 +155,11 @@
     }
     if (info.impl === 'cm5' && lastContext?.impl === 'cm5') {
       const doc = lastContext.cm.getDoc();
->>>>>>> 41f6be25
       const cur = doc.getCursor();
       const lineText = doc.getLine(cur.line);
       const from = doc.indexFromPos({ line: cur.line, ch: 0 });
       const to = doc.indexFromPos({ line: cur.line, ch: lineText.length });
-<<<<<<< HEAD
-      return { text: lineText, range: { from, to }, impl: info.impl };
-=======
       return { text: lineText, range: { from, to }, impl: 'cm5' };
->>>>>>> 41f6be25
     }
     if (info.impl === 'tinymce') {
       const editor = getTinymceEditor();
@@ -187,42 +173,12 @@
     throw new Error('Unable to read current line');
   }
 
-<<<<<<< HEAD
-  function isTaskLine(s: string) {
-    return /^\s*-\s\[( |x|X)\]\s/.test(s);
-  }
-
-  function getTaskBlock(): { text: string; range: Range; impl: string } {
-    // Expand to contiguous TODO lines around cursor.
-=======
   function getTaskBlock(): { text: string; range: Range; impl: SelectionPayload['impl'] } {
->>>>>>> 41f6be25
     const info = getDocAndSelection();
     if (info.impl === 'cm6' && lastContext?.impl === 'cm6') {
       const data = expandTaskBlock(info.docText, info.cursorIndex);
       return { text: data.text, range: data.range, impl: 'cm6' };
     }
-<<<<<<< HEAD
-
-    const isTodo = (i: number) => i >= 0 && i < lines.length && isTaskLine(lines[i]);
-
-    if (!isTodo(lineIdx)) {
-      // Fallback to current line if not a task line.
-      const lstart = starts[lineIdx];
-      const lend = lstart + lines[lineIdx].length;
-      return { text: lines[lineIdx], range: { from: lstart, to: lend }, impl: info.impl };
-    }
-
-    let top = lineIdx;
-    let bot = lineIdx;
-    while (isTodo(top - 1)) top--;
-    while (isTodo(bot + 1)) bot++;
-
-    const from = starts[top];
-    const to = starts[bot] + lines[bot].length;
-    const block = lines.slice(top, bot + 1).join('\n');
-    return { text: block, range: { from, to }, impl: info.impl };
-=======
     if (info.impl === 'cm5' && lastContext?.impl === 'cm5') {
       const doc = lastContext.cm.getDoc();
       const docText = doc.getValue();
@@ -252,7 +208,6 @@
       return { text, range: { from: 0, to: text.length }, impl: 'tinymce' };
     }
     throw new Error('Unable to read task block');
->>>>>>> 41f6be25
   }
 
   function setCursor(index: number) {
@@ -295,21 +250,7 @@
         switch (type) {
           case 'GET_SELECTION_CONTEXT': {
             const ctx = getDocAndSelection();
-<<<<<<< HEAD
-            post({
-              requestId,
-              ok: true,
-              data: {
-                text: ctx.text,
-                ranges: ctx.ranges,
-                cursorIndex: ctx.cursorIndex,
-                docText: ctx.docText,
-                impl: ctx.impl
-              }
-            });
-=======
             post({ requestId, ok: true, data: ctx });
->>>>>>> 41f6be25
             break;
           }
           case 'GET_CURRENT_LINE': {
