--- conflicted
+++ resolved
@@ -4,13 +4,9 @@
   ranges: SelectionRange[];
   cursorIndex: number;
   docText: string;
-<<<<<<< HEAD
-  impl?: string;
-=======
   impl?: 'cm6' | 'cm5' | 'tinymce';
   docHtml?: string;
   html?: string;
->>>>>>> 41f6be25
 };
 
 export function formatHeader(
