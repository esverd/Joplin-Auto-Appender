--- conflicted
+++ resolved
@@ -13,12 +13,7 @@
       const mod = require('api');
       if (mod?.default) return mod.default;
       if (mod) return mod;
-<<<<<<< HEAD
-    } catch (err) {
-      // Fall back to legacy global injection below.
-=======
     } catch (err: any) {
->>>>>>> 41f6be25
       console.info(
         '[MSC debug] require("api") unavailable:',
         err instanceof Error ? err.message : err
@@ -31,10 +26,6 @@
 }
 
 const joplin: any = resolveJoplinApi();
-<<<<<<< HEAD
-const ContentScriptType = { CodeMirrorPlugin: 1 } as const;
-const MenuItemLocation = { Tools: 1 } as const;
-=======
 const ContentScriptType = { CodeMirrorPlugin: 1, HtmlPlugin: 3 } as const;
 const MenuItemLocation = {
   Tools: 'tools',
@@ -100,7 +91,6 @@
     // ignore missing menu
   }
 }
->>>>>>> 41f6be25
 
 function getWindowApi(): any | null {
   try {
@@ -351,75 +341,6 @@
 async function bridgeRequest(type: string, payload?: any): Promise<any> {
   await ensureBridgeListener();
   const id = Math.random().toString(36).slice(2);
-<<<<<<< HEAD
-  return new Promise((resolve, reject) => {
-    let unsub: (() => void) | null = null;
-    let settled = false;
-
-    const cleanup = () => {
-      if (settled) return;
-      settled = true;
-      if (unsub) {
-        try {
-          unsub();
-        } catch {
-          // ignore listener cleanup errors
-        }
-      }
-    };
-
-    const timeout = setTimeout(() => {
-      cleanup();
-      reject(new Error('Editor bridge timeout'));
-    }, 3000);
-
-    const handleMessage = (msg: any) => {
-      if (!msg || !msg.requestId || msg.requestId !== id) return;
-      clearTimeout(timeout);
-      cleanup();
-      if (msg.ok) resolve(msg.data);
-      else reject(new Error(msg.error || 'Bridge error'));
-    };
-
-    (async () => {
-      const subRes = await tryInvokeWindow('onMessage', handleMessage);
-      if (!subRes.ok) {
-        clearTimeout(timeout);
-        reject(
-          new Error(
-            'Unable to communicate with editor bridge. Click into the note editor and try again.'
-          )
-        );
-        return;
-      }
-      if (typeof subRes.result === 'function') {
-        unsub = () => {
-          try {
-            subRes.result();
-          } catch {
-            /* noop */
-          }
-        };
-      }
-
-      const postRes = await tryInvokeWindow('postMessage', {
-        __MSC_REQ__: { type, requestId: id, payload }
-      });
-      if (!postRes.ok) {
-        clearTimeout(timeout);
-        cleanup();
-        reject(
-          new Error(
-            'Unable to communicate with editor bridge. Please update Joplin to 2.14+ so content script messaging is available.'
-          )
-        );
-      }
-    })().catch((err) => {
-      clearTimeout(timeout);
-      cleanup();
-      reject(err instanceof Error ? err : new Error(String(err)));
-    });
-=======
   return new Promise(async (resolve, reject) => {
     const timeout = setTimeout(() => {
       pendingBridgeRequests.delete(id);
@@ -455,7 +376,6 @@
         )
       );
     }
->>>>>>> 41f6be25
   });
 }
 
@@ -463,20 +383,6 @@
   const data = await bridgeRequest('GET_SELECTION_CONTEXT');
   return data as SelectionContext;
 }
-<<<<<<< HEAD
-async function getCurrentLineViaBridge(): Promise<{
-  text: string;
-  ranges: SelectionRange[];
-  impl?: string;
-}> {
-  return bridgeRequest('GET_CURRENT_LINE');
-}
-async function getTaskBlockViaBridge(): Promise<{
-  text: string;
-  ranges: SelectionRange[];
-  impl?: string;
-}> {
-=======
 async function getCurrentLineViaBridge(): Promise<
   { text: string; ranges: SelectionRange[]; impl?: SelectionContext['impl'] }
 > {
@@ -485,7 +391,6 @@
 async function getTaskBlockViaBridge(): Promise<
   { text: string; ranges: SelectionRange[]; impl?: SelectionContext['impl'] }
 > {
->>>>>>> 41f6be25
   return bridgeRequest('GET_TASK_BLOCK');
 }
 async function cutRangesViaBridge(ranges: SelectionRange[]): Promise<string> {
@@ -712,40 +617,12 @@
           try {
             await joplin.commands.execute('editor.save');
           } catch {
-<<<<<<< HEAD
-            // ignore – rich text editor syncs automatically
-=======
             // ignore – the rich text editor will sync changes automatically.
->>>>>>> 41f6be25
           }
         } else {
           await safePutNoteBody(source.id, updatedDocText, source.updated_time);
         }
 
-<<<<<<< HEAD
-        // 5) Resolve target note
-        const target = await findOrCreateTargetNote(source);
-
-        // 6) Header render
-        const headerEnabled = (await joplin.settings.value(SETTINGS.headerEnabled)) as boolean;
-        const tpl = (await joplin.settings.value(SETTINGS.headerTemplate)) as string;
-        const locale = (await joplin.settings.value(SETTINGS.dateLocale)) as string;
-        const folder = await joplin.data.get(['folders', source.parent_id], { fields: ['id', 'title'] });
-        const header = headerEnabled
-          ? formatHeader(tpl, {
-              date: new Date(),
-              title: source.title || '',
-              notebook: folder?.title || '',
-              locale
-            })
-          : null;
-
-        // 7) Prepend to target, save
-        await prependToNote(target, movedText, header);
-
-        // 8) Restore cursor, notify
-        await restoreCursorViaBridge(cursorIdx);
-=======
           // 5) Resolve target note
           const target = await findOrCreateTargetNote(source);
 
@@ -790,7 +667,6 @@
         await joplin.views.dialogs.showMessageBox(
           `Single destination set to "${note.title || '(untitled note)'}".`
         );
->>>>>>> 41f6be25
       }
     });
 
